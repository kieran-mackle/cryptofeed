## Changelog

### 2.4.0
 * Update: Fix tests
 * Update: Okcoin moved to v5 API used by OKX
 * Bugfix: InfluxDB none type conversions
 * New Exchange: GateIO Futures

### 2.3.2 (2023-05-27)
 * Bugfix: Fix Socket backend
 * Bugfix: Fix AUCTION symbol parsing on Coinbase
 * Bugfix: Fix PERPETUAL symbol parsing on Phemex
<<<<<<< HEAD
 * Feature: Added support for Bybit spot orderbook and trade websocket endpoints
=======
 * Bugfix: Fix PERPETUAL symbol parsing on Kraken Futures
>>>>>>> 4d3f2741
 * Feature: Access to all AIOKafka configuration options
 * Feature: Use backend Queue for Kafka
 * Feature: Add support for storing book snapshots in Redis as key-value
 * Update: Switch from unmaintained aioredis to redis-py
 * Bugfix: Correct value for Crypto.com Ask price
 * Update: Remove cChardet dependency
 * Feature: Binance TR support

### 2.3.1 (2022-10-31)
 * Bugfix: timestamp not reset correctly on reconnect
 * Bugfix: Arctic backend failing to write Trades when trade type was not present in data
 * Bugfix: Timestamp sometimes not present in Coinbase ticker updates
 * Bugfix: Phemex, symbols parsing
 * Bugfix: OKx - handle empty liquidations correctly

### 2.3.0 (2022-09-04)
 * Bugfix: added list and str support to websocket_endpoint creation (allows more than 200 symbols on Binance)
 * Feature: Add support for OKx streaming candles
 * Bugfix: Binance Futures, double slash in open interest url
 * Update: Set 'next_funding_rate' to None in Bybit if not present
 * Feature: Added authentication to private channels of Bittrex. ORDER_INFO and BALANCES implemented.
 * Bugfix: Bitget, bug in subscribe method
 * Update: Poloniex API update

### 2.2.3 (2022-05-29)
 * Feature: Authenticated channel support for Bitget
 * New Exchange: FTX TR
 * New Exchange: AscendEX Futures
 * Update: AscendEX, add sandbox endpoint. Add channel filter.
 * Update: Binance, add sandbox endpoint.
 * Update: Binance Delivery, add sandbox endpoint.
 * Update: Bitmex, add sandbox endpoint.
 * Update: KrakenFutures, add sandbox endpoint.
 * Bugfix: Bybit, the quantity for order_info stream was incorrect.
 * Bugfix: Bitmex, timestamp was not returned in book.
 * Bugfix: KrakenFutures, timestamp was not returned in book.
 * Bugfix: Phemex, websocket subscription error.
 * Bugfix: OKX, liquidations subscription was never called.
 * Update: OKX, use publicly available channel for book updates.
 * Bugfix: Fix race condition when resetting feeds with multiple connections
 * Update: Send Phemex subscriptions one symbol at a time
 * Bugfix: BitDotCom, the subscription message for perpetuals was incorrect
 * Bugfix: Allow empty subscriptions (channel with no symbols) for FTX
 * Update: Add SOL and USDC to Deribit symbol mapping

### 2.2.2 (2022-04-17)
 * Bugfix: OKX filled amount being reported incorrectly in OrderInfo
 * Bugfix: Tweak QuestDB coulmn types and layout
 * Bugfix: Fix Bybit Private Channel connections / subscriptions
 * Bugfix: Return client order id in OrderInfo object returned by Coinbase
 * Feature: Add Order type
 * Feature: Add support for closed candles only in Bybit
 * Update: Kraken Futures new instrument type: Perpetual Linear Multi-collateral Futures
 * New Exchange: Bitget
 * New Exchange: Independent Reserve
 * Feature: Add perpetuals to Bitget
 * Update: Add indicator in symbol info if instrument is a qunto
 * Feature: Configuration option to allow invalid symbols
 * Bugfix: use supplied timestamp from snapshot in Binance
 * Feature: Optional multiprocessing support for backends
 * Update: Remove unsupported backends
 * Feature: Support checksum validation on Bitget orderbooks

### 2.2.1 (2022-02-27)
 * Feature: Support for order info stream on BitMEX
 * Bugfix: Datetime/Timestamp conversion fixes
 * Feature: Add support for Huobi Linear Swaps
 * Update: Change Coinbase REST calls to use Ticker and Trade data types
 * Bugfix: Instrument and channel filtering sometimes matched incorrectly when creating connection specific subscriptions
 * Bugfix: retry kwargs were not correctly passed through to the async HTTP connection handler in Coinbase REST methods
 * Update: Revamp Coinbase authenticated REST endpoints; change to use the Cython data types
 * Feature: Add from_dict static method in Cython types to support creation of object from dict (for serialization/deserialization)
 * Feature: New QuestDB backend
 * Update: Exchange name change OKEx -> OKX
 * Bugfix: OKX candle REST code was setting values incorrectly
 * Update: OKX now uses v5 for all connections (REST and WS). Update endpoints to new exchange name: okex.com -> okx.com
 
### 2.2.0 (2021-02-16)
 * Feature: New exchange: Bit.com
 * Feature: Rework how exchanges that have multiple websocket endpoints are managed and configured.
 * Bugfix: Use UTC for datetime conversions in REST api
 * Bugfix: Funding rate of 0 was being converted to None when to_dict was called
 * Feature: Add OKEx REST API and implement candle function
 * Feature: Added trading endpoints to Bitfinex REST mixin
 * Bugfix: Change to Okex to allow futures and options subscriptions
 * Update: Deribit ticker, trades, and orderbook channels now require authentication
 * Bugfix: Fix candle backend for InfluxDB
 * Bugfix: OKEx REST candle fix
 * Feature: Added ability to use your own Postgres table layouts
 * Bugfix: Binance connections that do not require websocket were failing on connect
 * Feature: Write native datetimes to Mongo
 * Feature: Mongo backend now supports bulk writes + queuing of messages

### 2.1.2 (2021-12-23)
 * Feature: Tweak Postgres backend to not store duplicated data for orderbooks.
 * Feature: Provide sample book schema for Postgres.
 * Feature: Add subaccount info to OrderInfo and Fills data types.
 * Bugfix: Fix issue in orderbook cross check.
 * Bugfix: Simplify dYdX orderbook logic.
 * Bugfix: Raise error if client tries to subscribe to KuCoin book data without an API key.
 * Feature: Add ByBit sandbox endpoints.
 * Bugfix: Fix calculation in OrderInfo on Binance.
 * Feature: Support list of bootstrap servers for Kafka backend.
 * Feature: Add OrderInfo and Fills zmq callbacks 

### 2.1.1 (2021-11-29)
 * Bugfix: Position data type missing side field.
 * Bugfix: Position data type had unused field 'id'.
 * Bugfix: Fix Bybit OrderInfo msg/data dict.
 * Feature: Add support for sandbox/testnet on BinanceFutures.
 * Feature: New exchange - Crypto.com.
 * Bugfix: Fix MongoDB backend.
 * Update: reduce code duplication for candle interval normalization.
 * Update: Simplify code around address specification and selection when using sandbox/testnet.
 * Bugfix: Phemex rounding errors, incorrect volume.
 * Feature: Add sandbox/testnet endpoint for Phemex.
 * Feature: New exchange - Delta.
 * Update: Tweak tests to remove deprecation warnings.
 * Bugfix: Fix token usage in Binance.
 * Update: Change Binance trades to use trade timestamp instead of event timestamp.

### 2.1.0 (2021-11-14)
 * Bugfix: Update binance user data streams to use cdef types.
 * Feature: Add none_to kwarg to to_dict method of data type objects. Allows replacmen of Nones with specified value.
 * Bugfix: Some redis backends were trying to write Nones to storage and failing.
 * Update: Renamed as_type kwarg on to_dict to numeric_type.
 * Bugfix: Some dYdX symbols were incorrectly classified as spot.
 * Update: Drop support for Python 3.7.
 * Bugfix: Orderbooks need to be truncated to the correct depth when max depth is smaller than the maximum on Kraken.
 * Update: Coinbase having similar issues other exchanges with websocket compliance. Updated to fix connection
 * Update: Backends will fill in missing timestamps with receipt_timestamp
 * Update: Okex auth channel Orders added

### 2.0.3 (2021-10-26)
 * Bugfix: Use timestamp_e6 for data derived from Bybit's instrument_info data feed.
 * Bugfix: Update postgres examples and schema. Fix postgres backend for all dtypes.
 * Bugfix: Kucoin has a limit of 100 symbols per subscription message and 300 per connection. These limits are now respected.
 * Bugfix: Error messages were not handled correctly on Kucoin, causing a crash.
 * Bugfix: FTX websocket endpoint update.
 * Bugfix: Fix the address used for authenticated Binance streams.
 * Bugfix: Handle cases where Bitmex book data is empty.

### 2.0.2 (2021-10-12)
 * Feature: random backoff when 429s are hit
 * Bugfix: Add rate limiting delay to snapshot querying on Binance
 * Update: Write deltas then snapshot when book interval is hit on Book Backends
 * Feature: Bybit liquidation support
 * Feature: Add support for Binance websocket orders stream
 * Bugfix: typo in influxDB backend
 * Bugfix: typo in optional type checking in cython module
 * Feature: compile cython code (and toggle optional assertions) correctly on windows
 * Feature: Allow logging disable via config option
 * Feature: Remove add_feed_running() method, add_feed can be used to add exchange feeds to running feedhandler.
 * Bugfix: Allow empty feedhandler to be started
 * Bugfix: Funding missing type conversion for to_dict method.
 * Bugfix: RedisStream candles boolean not being converted properly
 * Bugfix: FTX order info not handling price of None correctly on reduce only updates
 * Bugfix: Fills using incorrect order id
 * Feature: Periodically refresh order books in Binance to reduce the likelihood of order levels becoming stale
 * Update: Bitcoin.com exchange migrated to FMFW.io and API was updated
 * Revert: Temporarily revert the concurrent http changes in Binance as well as the snapshot refresh code while bugs are resolved
 * Bugfix: Fix Throttle callback, added an example to illustrate usage
 * Bugfix: BinanceFutures and BinanceDelivery not handling rates and funding times of 0/null for futures contracts
 * Bugfix: Open Interest in Bitmex not being converted to decimal
 * Update: Renamed field quantity in Liquidation data type

### 2.0.1 (2021-09-22)
 * Bugfix: BinanceDelivery and BinanceFutures WS compression
 * Bugfix: Upbit REST candles do not work when start/end are not specified
 * Bugfix: New version of websockets enforces RFC rules and non-compliant exchanges will fail to connect.
 * Feature: Add support for candles on Bitfinex REST
 * Bugfix: Book callback with cross_check option enabled causes an error
 * Bugfix: Kraken Candle timestamps strings instead of floats
 * Bugfix: Coinbase book \_change handler passing wrong book type
 * Bugfix: dYdX orderbooks contained prices levels of size 0
 * Bugfix: FTX trade id for liquidations not correctly being converted to str
 * Bugfix: L3 OrderBooks not being correctly converted when as_type was used with to_dict
 * Feature: kwarg snapshots_only when true allow storage of full book updates only (no deltas)
 * Bugfix: initial snapshot of Binance books did not have delta set to None
 * Bugfix: RedisBook callback accessed key delta when it did not exist, causing crash
 * Feature: Candle support for Bybit
 * Bugfix: Fix L3 Book Deltas when use as_type kwarg in to_dict
 * Bugfix: Use V3 endpoint for book snapshots in Binance and BinanceUS
 * Bugfix: Coinbase level 3 book potential memory leak
 * Feature: Perpetual support for Bitfinex
 * Feature: Type checking in Cython code (disabled by default, enable in setup.py)
 * Bugfix: Fix type issues in OKEx and Binance Futures - some numeric data being returned as string
 * Bugfix: Fix symbol normalization in FTX and Huoni Swap
 * Feature: Redis backend to choose sleep interval for writer
 * Feature: snapshot_interval added to book backends

### 2.0.0 (2021-09-11)
 * Feature: Binance REST support
 * Feature: Add next funding rate data to FTX funding data
 * Bugfix: Kraken info dict returning empty
 * Breaking Change: Rename REST endpoints. Sync endpoints end with `_sync`, non-sync endpoints are now async. Clean up and remove old/unused test cases
 * Feature: Remove pandas dependency
 * Breaking Change: Rewrite all rest endpoints to support sync and async versions of the endpoint.
 * Feature: Add dYdX REST endpoints
 * Feature: Add Binance authentication for User Data Streams
 * Feature: Add support for Binance trading REST API
 * Bugfix: Fix typo by renaming rest_options to order_options
 * Bugfix: Use correct max depth for Binance (and its child classes).
 * Bugfix: Fix test data generation, fix Binance test cases, clean up and fix issues in various code samples in example/
 * Feature: BinanceUS rest mixin
 * Update: add feed/exchange cleanup to integration tests
 * Bugfix: Last message received not being correctly set on websocket connection, causing multiple restarts when an exchange encounters a timeout
 * Bugfix: Binance Futures not correctly formatting the side on liquidations
 * Bugfix: Interval from candle_sync was not being passed correctly to async candle interface in REST mixins.
 * Update: Cleanup Coinbase candle REST interface, use standard string interval
 * Feature: Add balances to Bybit
 * Bugfix: Kraken valid depths incorrect
 * Feature: Add support for gracefully stopping Redis backends and writing queued message
 * Bugfix: OKEx incorrect creating multiple connections
 * Breaking Change: Data types for majority of callbacks have changed to Objects (previously was a dict)
 * Update: Remove redundant example code
 * Breaking Change: OrderInfo now an object
 * Bugfix: NBBO updated to use new orderbook
 * Breaking Change: Balance callback changed to return object
 * Breaking Change: L1_Book callback returns object
 * Update: Subscribe to 200 levels per side for Bybit
 * Feature: Candles support added to Binance REST
 * Breaking Change: Candle REST methods return Candle object
 * Feature: data objects now hashable and comparable (equal only)
 * Breaking Changes: USER_FILLS renamed FILLS, FILLS not use data objects for callbacks
 * Feature: Add support for candles in FTX REST
 * Feature: Add support for candles in Bitstamp REST
 * Feature: Add support for candles in Upbit REST

### 1.9.3 (2021-08-05)
  * Feature: Add support for private channel USER_DATA, public channel LAST_PRICE on Phemex
  * Feature: Add support for private channels FILLS, ORDER_INFO, BALANCES on Deribit
  * Feature: Add support for public channel L1_BOOK on Deribit
  * Feature: Add support for private channels FILLS and ORDER_INFO on Bybit
  * Bugfix: Fix demo.py
  * Feature: Allow user to specify a delay when starting an exchange connection (useful for avoiding 429s when creating a large number of feeds)
  * Update: Support Okex v5
  * Breaking Change: Update symbol standardization. Now uses standard names across all exchanges for futures, swaps, and options.
  * Feature: Allow user to specify depth_interval for Binance L2_BOOK.
  * Bugfix: Use order id in FTX fill channel callback
  * Feature: Add ability to use the Symbols class to identify all exchanges that support a given instrument
  * Feature: Allow user to specify 'http_proxy' in feeds.
  * Feature: Add support for 'concurrent_http' requests in Binance feeds.
  * Bugfix: funding and open interest data not being collected
  * Breaking Change: Rework how REST endpoints are integrated into exchange classes. Rest module has been removed. REST methods are part of exchanges classes.
  * Feature: Add support for funding data in Bybit
  * Update: Correct and update sections of the documentation.
  * Feature: Add support for open_interest_interval in Binance Futures.
  * Bugfix: Fix subaccounts impl in FTX

### 1.9.2 (2021-07-14)
  * Bugfix: add config kwarg to add_nbbo method
  * Update: changed KuCoin authentication to match new signing method
  * Bugfix: #518 - fix aggregator example code
  * Update: Support Bittrex V3
  * Feature: Add support for candles on Bittrex
  * Feature: Add support to authenticate private channels (e.g. FILLS) on FTX
  * Feature: Support private rest api commands for FTX
  * Update: Improve impl for FTX rest api
  * Bugfix: #528 - Fix standardisation of Deribit's symbols when passed to callbacks
  * Feature: Add support for private "orders" channel on FTX
  * Feature: Add support for subaccounts in feeds and REST API for FTX
  * Bugfix: Fix FTX rest api return value
  * Exchange: New exchange - dYdX
  * Bugfix: Issue #531 - Gemini symbol generation included closed symbols
  * Feature: Allow user to override the score used in Redis ZSETs
  * Update: Get information about size increment from FTX symbol data
  * Bugfix: Fix trades write for Arctic backend
  * Feature: new exchange: Bequant. Supports ticker, L2 book, trades, candles, plus authenticated channels: order info, account transactions and account balances
  * Update: BitMax renamed AscendEX
  * Bugfix: Feed level timeout and timeout interval not being set properly
  * Exchange: Phemex exchange support
  * Features: added support for candles, order info, account transactions and account balances to HitBTC & Bitcoin.com, plus authentication where required to access these channels
  * Update: previous HitBTC & Bitcoin.com websocket endpoints deprecated. Now using separate Market, Trading and Account endpoints
  * Bugfix: max_depth on Binance and Kraken was not properly used when querying the snapshot
  * Bugfix: Handle 429s in HTTP connections (by waiting and retrying).

### 1.9.1 (2021-06-10)
  * Feature: add Bithumb exchange - l2 book and trades
  * Bugfix: Fix inverted Poloniex symbols
  * Feature: simplify and cleanup parts of Poloniex
  * Feature: add `symbols` class method to all exchanges to get list of supported trading pairs
  * Feature: Clean up internal class attributes in Feed class
  * Feature: Add graceful stop and shutdown methods for Feeds
  * Feature: Add ledger endpoint to Kraken Rest module, add ability to optionally filter by symbol, or all symbols, for historical trades
  * Docs: Update documentation regarding adding a new exchange to cryptofeed
  * Bugfix: Reset delay after connection is successful
  * Feature: yapic.json parses strings to datetimes automatically, no longer need to rely on Pandas for datetime parsing
  * Bugfix: #491 - dictionary resized during iteration in ByBit
  * Bugfix: #494 - added status argument to liquidations callback
  * Bugfix: #399 - book delta issue with Kucoin and Gateio
  * Feature: Binance Delivery candle support
  * Feature: Binance US candle support
  * Feature: Kraken Candle support
  * Update: Remove deprecated channel mapping from Kraken, use channel name from message instead
  * Bugfix: change Kraken Futures to use the standard symbol to be consistent with the rest of the library
  * Update: use Kucoin v3 endpoint for orderbook snapshot (v2 deprecated).
  * Update: Poloniex ticker message format update

### 1.9.0 (2021-04-25)
  * Bugfix: Fix Binance subscriptions when subscribing to more than one candle
  * Feature: Remove support for Influx versions prior to 2.0
  * Feature: Add stop method to HTTP Backends to gracefully drain queue and write pending data on shutdown
  * Feature: Revamp InfluxDB code. Drop support for storing floating point as str, store book data as json blob
  * Bugfix: Remove unused get_instrument calls in Deribit and Kraken Futures
  * Feature: Revamp symbol generation and exchange info for Deribit and Kraken Futures
  * Bugfix: Fix issue using AsyncFile callback to store raw data
  * Testing: Add exchange tests for Deribit and Binance
  * Bugfix: Fix symbol issue in Bitmex when initializing the orderbook
  * Bugfix: Fix various issues with FTX, OKCOIN/OKX and Huobi symbol generation
  * Testing: Overhaul exchange tests, all exchanges are now tested with real data. Fixed various bugs as a result of this testing. Revamped AsyncFileCallback.
             Added new tool to generate test data for testing.
  * Bugfix: Improve connection cleanup in AsyncConnection object
  * Feature: Add support for user defined exception handling in FeedHandler
  * Bugfix: Fix redis backends that can't handle None
  * Bugfix: Connection exceptions being ignored in Feedhandler
  * Bugfix: Binance address generation correction
  * Bugfix: OKX symbol generation incorrect + validate symbols used for channels that dont support all types
  * Breaking Change: Large rewrite of Feedhandler, Connection, and Feed. Many timeout related options moved from feedhandler to Feed. Symbol specific code
                     moved to exchange class. Rewrite of raw data collection.
  * Feature: Candle support for Huobi
  * Feature: Allow user to specify Postgres port in Postgres backends
  * Bugfix: Report base volume, not quote volume in Huobi candles
  * Feature: Support for the KuCoin exchange

### 1.8.2 (2020-04-02)
  * Update to use alpha release of aioredis 2.0. Allows building of wheels again

### 1.8.1 (2020-04-01)
  * Bugfix: Add manifest file for source dist

### 1.8.0 (2020-04-01)
  * Bugfix: Init uvloop earlier so backends that use loop will not fail
  * Docs: Remove FAQ, added performance doc section
  * Bugfix: #404 - Use AsyncConnection object for Binance OI
  * Feature: Rework how raw data is stored (when enabled). REST data can now be captured
  * Feature: New feedhandler method, `add_feed_running` allows user to add feed to running instance of a feedhandler
  * Feature: create_db defaults to False on InfluxDB backends
  * Feature: Normalize Bitmex Symbols
  * Update: Remove extraneous methods in feed objects used to query symbol information
  * Feature: Use realtime ticker for Binance
  * Bugfix: Bitmex symbols not being normalized correctly
  * Bugfix: Fix GCP PubSub backend
  * Bugfix: Fix historical data REST api for Bitmex
  * Feature: Use separate tasks (fed by async queue) for backend writing. Redis now uses this method
  * Bugfix: Allow user specified max depths on Kraken
  * Feature: Add backend queue support to ZMQ backend
  * Feature: Add backend queue support to Socket backends
  * Feature: Add VictoriaMetrics support via backend
  * Feature: Add backend queue support to influx and elastic
  * Feature: Candle support
  * Bugfix: Ignore untradeable symbols in Binance symbol generation
  * Feature: Add backend support for queues in Postgres. Rework postgres backend and supply example SQL file to create tables for demo
  * Bugfix: Fix ByBit symbol generation
  * Feature: Authenticated channel support for OKX/OKCOIN
  * Update: Poloniex changed signaure of ticker data
  * Feature: Candles for Binance Futures
  * Feature: Premium Index Candle support for Binance Futures
  * Feature: Update Gateio to use new v4 websocket api. Adds support for candles
  * Bugfix: Fix open interest on OKEx
  * Bugfix: OKEx was duplicating subscriptions
  * Breaking Change: Core callbacks (trade, candle, books, ticker, open interest, funding, liquidations, index) now use custom objects

### 1.7.0 (2021-02-15)
  * Feature: Use UVLoop if installed (not available on windows)
  * Bugfix: Allow exchanges to customize their retry delays on error
  * Feature: New demo code showing user loop management
  * Feature: Handle more signals for graceful shutdown
  * Bugfix: BinanceFutures message format change
  * Feature: Missing sequence number on Coinbase will not reset all data streams, just the affected pair
  * Feature: Use timestamp from exchange for L2 book data from Coinbase
  * Bugfix: Blockchain exchange had incorrect timestamps, and incorrect log lines
  * Bugfix: Wrong datatype in BackendFuturesIndexCallback
  * Bugfix: Fix bad postgres callback for open_interest and futures_index
  * Feature: Signal handler installation now optional, can be done separately. This will allow the feedhandler to be run from child threads/loops
  * Bugfix: Fix binance delivery book ticker (message format change)
  * Breaking change: Feed object `config` renamed `subscription`
  * Feature: Configuration passed from feedhandler to exchanges
  * Breaking change: Most use of `pair` and `pairs` changed to `symbol` and `symbols` to be more consistent with actual usage. pairs.py renamed to symbols.py
  * Feature: Allow configuring the API KEY ID from Config or from environment variable
  * Bugfix: Collisions in normalized CoinGecko symbols (this adds about 700 new symbols)
  * Feature: Add candles function to coinbase
  * Feature: Explain when Cryptofeed crashes during pairs retrieval
  * Bugfix: BINANCE_DELIVERY Ticker use msg_type='bookTicker' as for the other BINANCE markets
  * Feature: Support Bitmex authentication using personal API key and secret
  * Feature: Print the origin of the configuration (filename, dict) for better developer experience
  * Bugfix: Add guard against non-supported asyncio add_signal_handler() on windows platforms
  * Feature: Simplify source code by standardization iterations over channels and symbols
  * Bugfix: Remove remaining character "*" in book_test.py
  * Bugfix: Fix return type of the function book_flatten()
  * Feature: Shutdown multiple backends asynchronously, and close the event loop properly
  * Bugfix: Repair the Bitfinex FUNDING
  * Feature: Speedup the handling of Bitfinex messages by reducing intermediate mappings
  * Feature: Support OKEx options
  * Bugfix: Cancel the pending tasks to gracefully/properly close the ASyncIO loop
  * Feature: Support for authenticated websocket data channels

### 1.6.2 (2020-12-25)
  * Feature: Support for Coingecko aggregated data per coin, to be used with a new data channel 'profile'
  * Feature: Support for Whale Alert on-chain transaction data per coin, to be used with a new data channel 'transactions'
  * Bugfix: Reset delay and retry for rest feed
  * Feature: Add GCP Pub/Sub backend
  * Bugfix: Fix aggregated callbacks (Renko and OHLCV) when used with exchanges that support order types
  * Bugfix: Fix broken example/demo code
  * Feature: New data channel - `futures_index` - demonstrated in ByBit
  * Feature: Add stop callback when exiting loop, add stop method placeholder for base callbacks
  * Bugfix: Fix NBBO callback
  * Feature: Orderbook sequence number validation for HitBTC
  * Feature: Kraken orderbook checksum support in Kraken
  * Feature: KrakenFutures sequence number check added
  * Feature: Add optional caching to postgres backend
  * Feature: New Exchange - Binance Delivery
  * Feature: Liquidation for OKX
  * Bugfix: Adjust ping interval on websocket connection, some exchanges require pings more frequently
  * Feature: Checksum validation for orderbooks on OKX and OKCoin
  * Feature: Use rotating log handler
  * Bugfix: Later versions of aiokafka break kafka backend
  * Bugfix: Huobi sends empty book updates for delisted pairs
  * Bugfix: Harden channel map usage in Kraken
  * Feature: Config file support
  * Bugfix: Subscribing to all BitMEX symbols gives 400 error - message too long
  * Bugfix: Cleanup of code - fixed a few examples and resolved all outstanding flake8 issues
  * Bugfix: Fix Bitfinex pair normalization
  * Feature: Refactor connection handling. New connection design allows feeds to open multiple connections
  * Feature: Update BitMax to use the new BitMax Pro API - includes sequence number verification on books
  * Feature: Bybit - support for USDT perpetual data channels
  * Feature: Can now configure more than 25 Bitfinex pair/channel combinations
  * Feature: Support more than 200 pair/stream combinations on Binance from a single Feed
  * Feature: Support for the bitFlyer exchange
  * Feature: Update Kraken to work with very large numbers of trading pairs

### 1.6.1 (2020-11-12)
  * Feature: New kwarg for exchange feed - `snapshot_interval` - used to control number of snapshot updates sent to client
  * Feature: Support for rabbitmq message routing
  * Feature: Support for raw file playback. Will be useful for testing features and building out new test suites for cryptofeed.
  * Feature: Arctic library quota can be configured, new default is unlimited
  * Feature: New exchange: Probit
  * Bugfix: Correctly store receipt timestamp in mongo backend
  * Bugfix: FTX - set a funding rate requests limit constant (10 requests per second, 60 seconds pause between loops)
  * Bugfix: Open Interest data on FTX erroneously had timestamps set to None
  * Update: Binance Jersey shutdown - feed removed
  * Bugfix: Fixed open interest channel for Binance Delivery

### 1.6.0 (2020-09-28)
  * Feature: Validate FTX book checksums (optionally enabled)
  * Bugfix: Subscribing only to open interest on Binance futures gave connection errors
  * Feature: Authentication for Influxdb 1.x
  * Feature: Override logging defaults with environment variables (filename and log level)
  * Bugfix: For Coinbase L3 books need to ignore/drop some change updates (per docs)
  * Bugfix: Obey rate limits when using Coinbase REST API to get L3 book snapshots
  * Bugfix: Ignore auction updates from Gemini
  * Feature: Add order type (limit/market) for Kraken Trades
  * Feature: Exchange specific information available via info classmethod - contains pairs, data channels and tick size
  * Feature: Funding data supported on HuobiSwap
  * Bugfix: Fix broken mongo callbacks in backends

### 1.5.1 (2020-08-26)
  * Bugfix: #136 - Kraken Rate limiting
  * Feature: Funding data on Binance Futures
  * Bugfix: Support new Huobi tradeId field, old id field deprecated
  * Bugfix: Unclear errors when unsupported data feeds used
  * Bugfix: Handle order status messages more gracefully in Coinbase
  * Bugfix: Fix Kraken pair mappings
  * Feature: New Exchange - Gate.io
  * Feature: Remove \_SWAP, \_FUTURE channel (and callback) types - determine correct type at subscribe time based on symbol
  * Docs: Add documentation about callbacks
  * Feature: Deribit provides sequence number for book updates - check them to ensure no messages lost
  * Bugfix: Fix timestamp on Binance Futures Open Interest
  * Bugfix: Update/standardize liquidation callbacks
  * Feature: Update Upbit subscription methods based on updated docs
  * Bugfix: Ticker not working correctly on Binance Futures
  * Feature: Liquidations callbacks for backends

### 1.5.0 (2020-07-31)
  * Feature: New Exchange - FTX US
  * Feature: Add funding data to rest library
  * Bugfix: DSX updated their API, websocket no longer supported. Removing DSX
  * Feature: Websocket client now uses unbounded message queue
  * Feature: Support for HuobiDM next quarter contracts
  * Bugfix: Fix datetime fields in elasticsearch
  * Feature: BinanceFutures: support ticker, open interest and Liquidation, FTX: support open interest and liquidations, Deribit: liquidations support
  * Bugfix: Fix receipt timestamps in Postgres backend
  * Bugfix: Huobi Swap Init

### 1.4.1 (2020-05-22)
  * Feature: Support for disabling timeouts on feeds
  * Bugfix: #224 Ignore newly added trading pairs in Poloniex while running
  * Feature: New exchange, DSX
  * Bugfix: Bybit updated their API, websocket subscription to L2 book data needed to be updated
  * Bugfix: Deribit subscription condensed into a single message to avoid issues with rate limit
  * Bugfix: Funding interval for bitmex not converted to integer
  * Bugfix: HuobiSwap missing from feedhandler
  * Feature: Optional flag on Feed to enable check for crossed books
  * Feature: Blockchain Exchange

### 1.3.1 (2020-03-17)
  * Feature: Add missing update detection to orderbooks in Binance
  * Feature: REST support for FTX
  * Feature: Added new field, receipt timestamp, to all callbacks. This contains the time the message was received by cryptofeed.
  * Feature: Upbit Exchange Support

### 1.3.0 (2020-02-11)
  * Bugfix: Enabling multiple symbols on Bitmex with deltas and max depth configured could cause crashes.
  * Bugfix: Default open interest callback missing
  * Change: Mongo backend stores book data in BSON
  * Feature: Open Interest callbacks added to all backends
  * Change: Instrument removed in favor of open interest
  * Bugfix: Huobi feedhandlers not properly setting forced indicator for book updates, breaking deltas
  * Bugfix: Some Kraken futures funding fields not always populated
  * Feature: Open interest updates for Kraken futures
  * Feature: Open interest updates for Deribit
  * Bugfix: FTX ticker can have Nones for bid/ask
  * Feature: InfluxDB 2.0 support
  * Bugfix: Deribit funding only available on perpetuals
  * Feature: Enable deltas (with out max depth) on exchanges that do not support them

### 1.2.0 (2020-01-18)
  * Feature: New exchange: Binance Futures
  * Feature: New Exchange: Binance Jersey
  * Feature: Funding data on Kraken Futures
  * Feature: User defined pair separator (default still -)
  * Feature: Postgres backend
  * Feature: Deribit Funding
  * Bugfix: Deribit subscriptions using config subscribed to symbols incorrectly
  * Bugfix: Some RabbitMQ messages were missing symbol and exchange data
  * Feature: Open interest data for OKX swaps

### 1.1.0 (2019-11-14)
  * Feature: User enabled logging of exchange messages on error
  * Refactor: Overhaul of backends - new base classes and simplified code
  * Bugfix: Handle i messages from poloniex more correctly
  * Bugfix: Report bittrex errors correctly
  * Feature: New exchange: Bitcoin.com
  * Feature: New exchange: BinanceUS
  * Feature: New exchange: Bitmax
  * Feature: Ability to store raw messages from exchanges

### 1.0.1 (2019-09-30)
  * Feature: Backfill Bitmex historical trade data from S3 Bucket
  * Feature: RabbitMQ backend
  * Feature: Custom Depth and deltas for all L2 book updates
  * Feature: Support new 100ms book diff channel on Binance
  * Feature: Bittrex exchange support
  * Feature: Ticker support in Redis and Kafka Backends
  * Feature: Ticker callbacks require/contain timestamp
  * Feature: Renko Aggregation
  * Bugfix: Max Depth without deltas should only send updates when book changes
  * Bugfix: Update count and previous book now associated with pair

### 1.0.0 (2019-08-18)
  * Bugfix #113: Fix remaining exchanges who are not reporting timestamps correctly
  * Feature: Generated timestamps now based on message receipt by feedhandler
  * Feature: Multi-callback support
  * Feature: Rework ZMQ using pub/sub with topics
  * Feature: FTX Exchange
  * Feature: Gemini subscriptions now work like all other exchanges
  * Feature: Use unique id for each feed (as opposed to feed id/name)
  * Bugfix: fix Poloniex historical trade timestamps
  * Bugfix: Bitmex L2 channel incorrectly classified
  * Feature: Kraken Futures
  * Feature: Redis backend supports UDS
  * Feature: Binance full book (L2) with deltas
  * Feature: Allow user to start event loop themselves (potentially scheduling other tasks before/after).

### 0.25.0 (2019-07-06)
  * Feature: Rest Endpoints for Historical Deribit data
  * Feature: Specify numeric datatype for InfluxDB
  * Bugfix: Greatly improve performance of book writes for InfluxDB
  * Feature: Bybit exchange support
  * Bugfix: Deribit now returning floats in decimal.Decimal
  * Feature: Elastic Search backend

### 0.24.0 (2019-06-19)
  * Bugfix: Book Delta Conversion issue in backends
  * Bugfix: Tweak BitMEX rest API to handle more errors more gracefully
  * Feature: Deribit Exchange support
  * Feature: Instrument channel
  * Bugfix: support Kraken websocket API changes
  * Bugfix: correct USDT symbol mappings for Bitfinex
  * Bugfix: Fixed mongo book backend
  * Feature: Book delta support for mongo, sockets, ZMQ

### 0.23.0 (2019-06-03)
  * Feature: Book delta support for InfluxDB
  * Feature: Swaps on OkEX

### 0.22.2 (2019-05-23)
  * Bugfix: Fix tagging issue in InfluxDB
  * Bugfix: Fix book updates in InfluxDB
  * Feature: Book delta support in Redis backends
  * Feature: Book delta support in Kafka backend

### 0.22.1 (2019-05-19)
  * Feature: Cleanup callback code
  * Feature: Poloniex subscription now behaves like other exchanges
  * Feature: Kafka Backend

### 0.22.0 (2019-05-04)
  * Bugfix: Timestamp normalization for backends were losing subsecond fidelity
  * Feature: All exchanges report timestamps in floating point unix time
  * Bugfix: Implement change in OkEx's trading pair endpoint for pair generation

### 0.21.1 (2019-04-28)
  * Feature: Config support for Coinbene, Binance, EXX, BitMEX, Bitfinex, Bitstamp, HitBTC
  * Feature: Complete clean up of public REST endpoints
  * Feature: Improved book delta example
  * Feature: Bitstamp Websocket V2 - L3 books now supported
  * Bugfix: Incorrect book building in Kraken

### 0.21.0 (2019-04-07)
  * Bugfix: Coinbase L3 Book would get in cycle of reconnecting due to missing sequence numbers
  * Feature: Kraken L2 Book Deltas
  * Feature: Book deltas streamlined and retain ordering
  * Feature: OKCoin exchange support
  * Feature: OKEx exchange support
  * Feature: Coinbene exchange support
  * Feature: Support Huobi Global and Huobi USA

### 0.20.2 (2019-03-19)
  * Bugfix: Kraken REST API using wrong symbol for trades
  * Feature: Complete work on standardizing Bitfinex rest API
  * Bugfix: Allow index symbols on Bitmex

### 0.20.1 (2019-02-16)
  * Feature: Trades sides are now labeled as Buy / Sell instead of Bid / Ask.
  * Feature: Support for the Huobi exchange
  * Bugfix: Change how exchange pairs are mapped for REST module - only map exchanges that are used
  * Bugfix #67: Ensure all trades report the taker's side

### 0.20.0 (2019-02-04)
  * Feature #57: Write updates directly to MongoDB via new backend support
  * Feature #56: Experimental support for fine grained configuration per exchange
  * Feature #58: Support Kraken websocket API
  * Feature: Only generate trading pair conversions for configured exchanges
  * Feature: Historical trade data on REST API for Kraken

### 0.19.2 (2019-01-21)
  * Feature #55: OHLCV aggregation method in backends plus support for user defined aggregators
  * Feature: EXX exchange support

### 0.19.1 (2019-01-11)
  * Bugfix: Poloniex logging had bug that prevented reconnect on missing sequence number

### 0.19.0 (2019-01-10)
  * Feature #50: Support multiple streams per websocket connection on Binance
  * Bugfix #51: Fix pairs on streams in Binance

### 0.18.0 (2018-12-15)
  * Feature: InfluxDB support via backend
  * Feature: Aggregation backend wrappers
  * Bugfix: BookDelta callback no longer needs to be an instance of BookUpdateCallback
  * Bugfix: REST module was creating duplicate log handlers
  * Bugfix: Bitfinex REST now properly handles cases when there are more than 1000 updates for a single tick

### 0.17.4 (2018-11-17)
  * README change for long description rendering issue

### 0.17.3 (2018-11-17)
  * Feature #41: Rework trading pairs to generate them dynamically (as opposed to hard coded)
  * Feature: When book depth configured Redis, ZMQ and UDP backends only report book changes when changed occurred in
             depth window
  * Feature: TCP socket backend support
  * Feature: UDS backend support

### 0.17.2 (2018-11-03)
  * Bugfix #45: Bitstamp prices and sizes in L2 book are string, not decimal.Decimal
  * Feature: Binance support

### 0.17.1 (2018-10-19)
  * Bugfix #43: Coinbase L2 book used "0" rather than 0 for comparisons against decimal.Decimal
  * Feature: REST feed market data supported via normal subscription methods
  * Feature: Kraken support
  * Bugfix: Bitfinex book timestamps match expected Bitfinex timestamps (in ms)

### 0.17.0 (2018-10-13)
  * Feature: Timestamps for orderbooks and book deltas
  * Feature #40: NBBO now uses best bid/ask from L2 books
  * Feature #28: GDAX now renamed Coinbase and uses Coinbase endpoints
  * Feature: ZeroMQ backend. Write updates directly to ZMQ connection
  * Feature: UDP Socket backend. Write updates directly to UDP socket

### 0.16.0 (2018-10-4)
  * Feature: L2 books are now all price aggregated amounts, L3 books are price aggregated orders
  * Book deltas supported on all feeds
  * Bugfix: Fix NBBO feed

### 0.15.0 (2018-09-29)
  * Feature: GDAX/Coinbase rest support - trades, order status, etc
  * Feature: Arctic backend, supports writing to arctic directly on trade/funding updates
  * Bugfix: #36 Update poloniex to use new trading pairs and handle sequence numbers
  * Bugfix: Improve Bitfinex orderbooks and handle sequence numbers
  * Bugfix: GDAX and Bitmex orderbook and logging improvements

### 0.14.1 (2018-09-14)
  * Added some docstrings
  * Feature: Add exchanges by name to feedhandler. Easier to instantiate a feedhandler from config
  * Logging improvements
  * Bugfix: non-gathered futures were suppressing exceptions when multiple feeds are configured. Changed to tasks
  * Redis backend uses a connection pool

### 0.14.0 (2018-09-04)
  * Feature: support for writing order books directly to Redis
  * Feature: ability to specify book depth for Redis updates

### 0.13.3 (2018-08-31)
  * Feature: normalize Bitfinex funding symbols

### 0.13.2 (2018-08-31)
  * Bugfix: fix symbol in Bitfinex rest

### 0.13.1 (2018-08-31)
  * Feature: access rest endpoints via getitem / []
  * Bugfix: #31 - funding channel broke Gemini
  * Feature: Book deltas for GDAX
  * Bugfix: Fix intervals on Bitmex (rest)

### 0.13.0 (2018-08-22)
  * Feature: Funding data from Bitmex on ws
  * Feature: Funding historical data via rest
  * Bugfix: Python 3.7 compatibility
  * Feature: Rest trade APIs are now generators
  * Feature: funding data on Bitfinex - ws and rest

### 0.12.0 (2018-08-20)
  * Bugfix: Handle 429s in Bitmex (REST)
  * Feature: Redis backend for trades to write updates directly to Redis
  * Bugfix: issue #27 - Bitmex trades missing timestamps

### 0.11.1 (2018-08-18)
  * Bitfinex and Bitmex historical trade data via REST
  * Bugfix: interval incorrect for rest time ranges
  * Bugfix: lowercase attrs in Rest interface

### 0.11.0 (2018-08-05)
  * Feature: Support for delta updates for order books
  * REST API work started

### 0.10.2
  * Bugfix: Clear data structures on reconnect in bitmex
  * Feature: Support reconnecting on more connection errors
  * Feature: Timestamp support on trade feeds
  * Feature: Connection watcher will terminate and re-open idle connections

### 0.10.1 (2018-5-11)
  * Feature: Reconnect when a connection is lost
  * Bugfix #22: Check for additional connection failures
  * Feature #4: Trade ID support
  * Feature: Account for new Gemini message type

### 0.10.0 (2018-03-18)
  * Feature: Bitmex

### 0.9.2 (2018-03-13)
  * Bugfix #10: Change from float to decimal.Decimal in GDAX
  * Feature #5: use sorted dictionaries for order books
  * Feature #17: logging support
  * Bugfix: Gemini order books now work
  * Bugfix: All json floats parsed to Decimal
  * Bugfix: Fix Bitstamp pair parsing
  * Feature: Major clean up of channel, exchange, and trading pair names

### 0.9.1 (2018-01-27)
  * Bugfix #4: produce ticker from trades channel on GDAX
  * Feature: Bitstamp feed

### 0.8.0 (2018-01-07)
  * Feature: HitBTC feed
  * Feature: Poloniex Orderbook support

### 0.6.0 (2018-01-02)
  * Feature: Gemini Feed

### 0.5.0 (2018-01-02)
  * Initial release: GDAX, Poloniex, Bitfinex Support
  * Feature: NBBO support<|MERGE_RESOLUTION|>--- conflicted
+++ resolved
@@ -5,16 +5,13 @@
  * Update: Okcoin moved to v5 API used by OKX
  * Bugfix: InfluxDB none type conversions
  * New Exchange: GateIO Futures
+ * Feature: Added support for Bybit spot orderbook and trade websocket endpoints
 
 ### 2.3.2 (2023-05-27)
  * Bugfix: Fix Socket backend
  * Bugfix: Fix AUCTION symbol parsing on Coinbase
  * Bugfix: Fix PERPETUAL symbol parsing on Phemex
-<<<<<<< HEAD
- * Feature: Added support for Bybit spot orderbook and trade websocket endpoints
-=======
  * Bugfix: Fix PERPETUAL symbol parsing on Kraken Futures
->>>>>>> 4d3f2741
  * Feature: Access to all AIOKafka configuration options
  * Feature: Use backend Queue for Kafka
  * Feature: Add support for storing book snapshots in Redis as key-value
