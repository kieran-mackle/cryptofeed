## Changelog

### 2.4.0
 * Update: Fix tests
 * Update: Okcoin moved to v5 API used by OKX
 * Bugfix: InfluxDB none type conversions
 * New Exchange: GateIO Futures
<<<<<<< HEAD
 * Feature: Added support for Bybit spot orderbook and trade websocket endpoints
=======
 * Bugfix: Fix instrument types in symbol parsing on Bitmex
 * Bugfix: fix crash issue when init symbol data on Kraken Futures
>>>>>>> e8031890

### 2.3.2 (2023-05-27)
 * Bugfix: Fix Socket backend
 * Bugfix: Fix AUCTION symbol parsing on Coinbase
 * Bugfix: Fix PERPETUAL symbol parsing on Phemex
 * Bugfix: Fix PERPETUAL symbol parsing on Kraken Futures
 * Feature: Access to all AIOKafka configuration options
 * Feature: Use backend Queue for Kafka
 * Feature: Add support for storing book snapshots in Redis as key-value
 * Update: Switch from unmaintained aioredis to redis-py
 * Bugfix: Correct value for Crypto.com Ask price
 * Update: Remove cChardet dependency
 * Feature: Binance TR support

### 2.3.1 (2022-10-31)
 * Bugfix: timestamp not reset correctly on reconnect
 * Bugfix: Arctic backend failing to write Trades when trade type was not present in data
 * Bugfix: Timestamp sometimes not present in Coinbase ticker updates
 * Bugfix: Phemex, symbols parsing
 * Bugfix: OKx - handle empty liquidations correctly

### 2.3.0 (2022-09-04)
 * Bugfix: added list and str support to websocket_endpoint creation (allows more than 200 symbols on Binance)
 * Feature: Add support for OKx streaming candles
 * Bugfix: Binance Futures, double slash in open interest url
 * Update: Set 'next_funding_rate' to None in Bybit if not present
 * Feature: Added authentication to private channels of Bittrex. ORDER_INFO and BALANCES implemented.
 * Bugfix: Bitget, bug in subscribe method
 * Update: Poloniex API update

### 2.2.3 (2022-05-29)
 * Feature: Authenticated channel support for Bitget
 * New Exchange: FTX TR
 * New Exchange: AscendEX Futures
 * Update: AscendEX, add sandbox endpoint. Add channel filter.
 * Update: Binance, add sandbox endpoint.
 * Update: Binance Delivery, add sandbox endpoint.
 * Update: Bitmex, add sandbox endpoint.
 * Update: KrakenFutures, add sandbox endpoint.
 * Bugfix: Bybit, the quantity for order_info stream was incorrect.
 * Bugfix: Bitmex, timestamp was not returned in book.
 * Bugfix: KrakenFutures, timestamp was not returned in book.
 * Bugfix: Phemex, websocket subscription error.
 * Bugfix: OKX, liquidations subscription was never called.
 * Update: OKX, use publicly available channel for book updates.
 * Bugfix: Fix race condition when resetting feeds with multiple connections
 * Update: Send Phemex subscriptions one symbol at a time
 * Bugfix: BitDotCom, the subscription message for perpetuals was incorrect
 * Bugfix: Allow empty subscriptions (channel with no symbols) for FTX
 * Update: Add SOL and USDC to Deribit symbol mapping

### 2.2.2 (2022-04-17)
 * Bugfix: OKX filled amount being reported incorrectly in OrderInfo
 * Bugfix: Tweak QuestDB coulmn types and layout
 * Bugfix: Fix Bybit Private Channel connections / subscriptions
 * Bugfix: Return client order id in OrderInfo object returned by Coinbase
 * Feature: Add Order type
 * Feature: Add support for closed candles only in Bybit
 * Update: Kraken Futures new instrument type: Perpetual Linear Multi-collateral Futures
 * New Exchange: Bitget
 * New Exchange: Independent Reserve
 * Feature: Add perpetuals to Bitget
 * Update: Add indicator in symbol info if instrument is a qunto
 * Feature: Configuration option to allow invalid symbols
 * Bugfix: use supplied timestamp from snapshot in Binance
 * Feature: Optional multiprocessing support for backends
 * Update: Remove unsupported backends
 * Feature: Support checksum validation on Bitget orderbooks

### 2.2.1 (2022-02-27)
 * Feature: Support for order info stream on BitMEX
 * Bugfix: Datetime/Timestamp conversion fixes
 * Feature: Add support for Huobi Linear Swaps
 * Update: Change Coinbase REST calls to use Ticker and Trade data types
 * Bugfix: Instrument and channel filtering sometimes matched incorrectly when creating connection specific subscriptions
 * Bugfix: retry kwargs were not correctly passed through to the async HTTP connection handler in Coinbase REST methods
 * Update: Revamp Coinbase authenticated REST endpoints; change to use the Cython data types
 * Feature: Add from_dict static method in Cython types to support creation of object from dict (for serialization/deserialization)
 * Feature: New QuestDB backend
 * Update: Exchange name change OKEx -> OKX
 * Bugfix: OKX candle REST code was setting values incorrectly
 * Update: OKX now uses v5 for all connections (REST and WS). Update endpoints to new exchange name: okex.com -> okx.com
 
### 2.2.0 (2021-02-16)
 * Feature: New exchange: Bit.com
 * Feature: Rework how exchanges that have multiple websocket endpoints are managed and configured.
 * Bugfix: Use UTC for datetime conversions in REST api
 * Bugfix: Funding rate of 0 was being converted to None when to_dict was called
 * Feature: Add OKEx REST API and implement candle function
 * Feature: Added trading endpoints to Bitfinex REST mixin
 * Bugfix: Change to Okex to allow futures and options subscriptions
 * Update: Deribit ticker, trades, and orderbook channels now require authentication
 * Bugfix: Fix candle backend for InfluxDB
 * Bugfix: OKEx REST candle fix
 * Feature: Added ability to use your own Postgres table layouts
 * Bugfix: Binance connections that do not require websocket were failing on connect
 * Feature: Write native datetimes to Mongo
 * Feature: Mongo backend now supports bulk writes + queuing of messages

### 2.1.2 (2021-12-23)
 * Feature: Tweak Postgres backend to not store duplicated data for orderbooks.
 * Feature: Provide sample book schema for Postgres.
 * Feature: Add subaccount info to OrderInfo and Fills data types.
 * Bugfix: Fix issue in orderbook cross check.
 * Bugfix: Simplify dYdX orderbook logic.
 * Bugfix: Raise error if client tries to subscribe to KuCoin book data without an API key.
 * Feature: Add ByBit sandbox endpoints.
 * Bugfix: Fix calculation in OrderInfo on Binance.
 * Feature: Support list of bootstrap servers for Kafka backend.
 * Feature: Add OrderInfo and Fills zmq callbacks 

### 2.1.1 (2021-11-29)
 * Bugfix: Position data type missing side field.
 * Bugfix: Position data type had unused field 'id'.
 * Bugfix: Fix Bybit OrderInfo msg/data dict.
 * Feature: Add support for sandbox/testnet on BinanceFutures.
 * Feature: New exchange - Crypto.com.
 * Bugfix: Fix MongoDB backend.
 * Update: reduce code duplication for candle interval normalization.
 * Update: Simplify code around address specification and selection when using sandbox/testnet.
 * Bugfix: Phemex rounding errors, incorrect volume.
 * Feature: Add sandbox/testnet endpoint for Phemex.
 * Feature: New exchange - Delta.
 * Update: Tweak tests to remove deprecation warnings.
 * Bugfix: Fix token usage in Binance.
 * Update: Change Binance trades to use trade timestamp instead of event timestamp.

### 2.1.0 (2021-11-14)
 * Bugfix: Update binance user data streams to use cdef types.
 * Feature: Add none_to kwarg to to_dict method of data type objects. Allows replacmen of Nones with specified value.
 * Bugfix: Some redis backends were trying to write Nones to storage and failing.
 * Update: Renamed as_type kwarg on to_dict to numeric_type.
 * Bugfix: Some dYdX symbols were incorrectly classified as spot.
 * Update: Drop support for Python 3.7.
 * Bugfix: Orderbooks need to be truncated to the correct depth when max depth is smaller than the maximum on Kraken.
 * Update: Coinbase having similar issues other exchanges with websocket compliance. Updated to fix connection
 * Update: Backends will fill in missing timestamps with receipt_timestamp
 * Update: Okex auth channel Orders added

### 2.0.3 (2021-10-26)
 * Bugfix: Use timestamp_e6 for data derived from Bybit's instrument_info data feed.
 * Bugfix: Update postgres examples and schema. Fix postgres backend for all dtypes.
 * Bugfix: Kucoin has a limit of 100 symbols per subscription message and 300 per connection. These limits are now respected.
 * Bugfix: Error messages were not handled correctly on Kucoin, causing a crash.
 * Bugfix: FTX websocket endpoint update.
 * Bugfix: Fix the address used for authenticated Binance streams.
 * Bugfix: Handle cases where Bitmex book data is empty.

### 2.0.2 (2021-10-12)
 * Feature: random backoff when 429s are hit
 * Bugfix: Add rate limiting delay to snapshot querying on Binance
 * Update: Write deltas then snapshot when book interval is hit on Book Backends
 * Feature: Bybit liquidation support
 * Feature: Add support for Binance websocket orders stream
 * Bugfix: typo in influxDB backend
 * Bugfix: typo in optional type checking in cython module
 * Feature: compile cython code (and toggle optional assertions) correctly on windows
 * Feature: Allow logging disable via config option
 * Feature: Remove add_feed_running() method, add_feed can be used to add exchange feeds to running feedhandler.
 * Bugfix: Allow empty feedhandler to be started
 * Bugfix: Funding missing type conversion for to_dict method.
 * Bugfix: RedisStream candles boolean not being converted properly
 * Bugfix: FTX order info not handling price of None correctly on reduce only updates
 * Bugfix: Fills using incorrect order id
 * Feature: Periodically refresh order books in Binance to reduce the likelihood of order levels becoming stale
 * Update: Bitcoin.com exchange migrated to FMFW.io and API was updated
 * Revert: Temporarily revert the concurrent http changes in Binance as well as the snapshot refresh code while bugs are resolved
 * Bugfix: Fix Throttle callback, added an example to illustrate usage
 * Bugfix: BinanceFutures and BinanceDelivery not handling rates and funding times of 0/null for futures contracts
 * Bugfix: Open Interest in Bitmex not being converted to decimal
 * Update: Renamed field quantity in Liquidation data type

### 2.0.1 (2021-09-22)
 * Bugfix: BinanceDelivery and BinanceFutures WS compression
 * Bugfix: Upbit REST candles do not work when start/end are not specified
 * Bugfix: New version of websockets enforces RFC rules and non-compliant exchanges will fail to connect.
 * Feature: Add support for candles on Bitfinex REST
 * Bugfix: Book callback with cross_check option enabled causes an error
 * Bugfix: Kraken Candle timestamps strings instead of floats
 * Bugfix: Coinbase book \_change handler passing wrong book type
 * Bugfix: dYdX orderbooks contained prices levels of size 0
 * Bugfix: FTX trade id for liquidations not correctly being converted to str
 * Bugfix: L3 OrderBooks not being correctly converted when as_type was used with to_dict
 * Feature: kwarg snapshots_only when true allow storage of full book updates only (no deltas)
 * Bugfix: initial snapshot of Binance books did not have delta set to None
 * Bugfix: RedisBook callback accessed key delta when it did not exist, causing crash
 * Feature: Candle support for Bybit
 * Bugfix: Fix L3 Book Deltas when use as_type kwarg in to_dict
 * Bugfix: Use V3 endpoint for book snapshots in Binance and BinanceUS
 * Bugfix: Coinbase level 3 book potential memory leak
 * Feature: Perpetual support for Bitfinex
 * Feature: Type checking in Cython code (disabled by default, enable in setup.py)
 * Bugfix: Fix type issues in OKEx and Binance Futures - some numeric data being returned as string
 * Bugfix: Fix symbol normalization in FTX and Huoni Swap
 * Feature: Redis backend to choose sleep interval for writer
 * Feature: snapshot_interval added to book backends

### 2.0.0 (2021-09-11)
 * Feature: Binance REST support
 * Feature: Add next funding rate data to FTX funding data
 * Bugfix: Kraken info dict returning empty
 * Breaking Change: Rename REST endpoints. Sync endpoints end with `_sync`, non-sync endpoints are now async. Clean up and remove old/unused test cases
 * Feature: Remove pandas dependency
 * Breaking Change: Rewrite all rest endpoints to support sync and async versions of the endpoint.
 * Feature: Add dYdX REST endpoints
 * Feature: Add Binance authentication for User Data Streams
 * Feature: Add support for Binance trading REST API
 * Bugfix: Fix typo by renaming rest_options to order_options
 * Bugfix: Use correct max depth for Binance (and its child classes).
 * Bugfix: Fix test data generation, fix Binance test cases, clean up and fix issues in various code samples in example/
 * Feature: BinanceUS rest mixin
 * Update: add feed/exchange cleanup to integration tests
 * Bugfix: Last message received not being correctly set on websocket connection, causing multiple restarts when an exchange encounters a timeout
 * Bugfix: Binance Futures not correctly formatting the side on liquidations
 * Bugfix: Interval from candle_sync was not being passed correctly to async candle interface in REST mixins.
 * Update: Cleanup Coinbase candle REST interface, use standard string interval
 * Feature: Add balances to Bybit
 * Bugfix: Kraken valid depths incorrect
 * Feature: Add support for gracefully stopping Redis backends and writing queued message
 * Bugfix: OKEx incorrect creating multiple connections
 * Breaking Change: Data types for majority of callbacks have changed to Objects (previously was a dict)
 * Update: Remove redundant example code
 * Breaking Change: OrderInfo now an object
 * Bugfix: NBBO updated to use new orderbook
 * Breaking Change: Balance callback changed to return object
 * Breaking Change: L1_Book callback returns object
 * Update: Subscribe to 200 levels per side for Bybit
 * Feature: Candles support added to Binance REST
 * Breaking Change: Candle REST methods return Candle object
 * Feature: data objects now hashable and comparable (equal only)
 * Breaking Changes: USER_FILLS renamed FILLS, FILLS not use data objects for callbacks
 * Feature: Add support for candles in FTX REST
 * Feature: Add support for candles in Bitstamp REST
 * Feature: Add support for candles in Upbit REST

### 1.9.3 (2021-08-05)
  * Feature: Add support for private channel USER_DATA, public channel LAST_PRICE on Phemex
  * Feature: Add support for private channels FILLS, ORDER_INFO, BALANCES on Deribit
  * Feature: Add support for public channel L1_BOOK on Deribit
  * Feature: Add support for private channels FILLS and ORDER_INFO on Bybit
  * Bugfix: Fix demo.py
  * Feature: Allow user to specify a delay when starting an exchange connection (useful for avoiding 429s when creating a large number of feeds)
  * Update: Support Okex v5
  * Breaking Change: Update symbol standardization. Now uses standard names across all exchanges for futures, swaps, and options.
  * Feature: Allow user to specify depth_interval for Binance L2_BOOK.
  * Bugfix: Use order id in FTX fill channel callback
  * Feature: Add ability to use the Symbols class to identify all exchanges that support a given instrument
  * Feature: Allow user to specify 'http_proxy' in feeds.
  * Feature: Add support for 'concurrent_http' requests in Binance feeds.
  * Bugfix: funding and open interest data not being collected
  * Breaking Change: Rework how REST endpoints are integrated into exchange classes. Rest module has been removed. REST methods are part of exchanges classes.
  * Feature: Add support for funding data in Bybit
  * Update: Correct and update sections of the documentation.
  * Feature: Add support for open_interest_interval in Binance Futures.
  * Bugfix: Fix subaccounts impl in FTX

### 1.9.2 (2021-07-14)
  * Bugfix: add config kwarg to add_nbbo method
  * Update: changed KuCoin authentication to match new signing method
  * Bugfix: #518 - fix aggregator example code
  * Update: Support Bittrex V3
  * Feature: Add support for candles on Bittrex
  * Feature: Add support to authenticate private channels (e.g. FILLS) on FTX
  * Feature: Support private rest api commands for FTX
  * Update: Improve impl for FTX rest api
  * Bugfix: #528 - Fix standardisation of Deribit's symbols when passed to callbacks
  * Feature: Add support for private "orders" channel on FTX
  * Feature: Add support for subaccounts in feeds and REST API for FTX
  * Bugfix: Fix FTX rest api return value
  * Exchange: New exchange - dYdX
  * Bugfix: Issue #531 - Gemini symbol generation included closed symbols
  * Feature: Allow user to override the score used in Redis ZSETs
  * Update: Get information about size increment from FTX symbol data
  * Bugfix: Fix trades write for Arctic backend
  * Feature: new exchange: Bequant. Supports ticker, L2 book, trades, candles, plus authenticated channels: order info, account transactions and account balances
  * Update: BitMax renamed AscendEX
  * Bugfix: Feed level timeout and timeout interval not being set properly
  * Exchange: Phemex exchange support
  * Features: added support for candles, order info, account transactions and account balances to HitBTC & Bitcoin.com, plus authentication where required to access these channels
  * Update: previous HitBTC & Bitcoin.com websocket endpoints deprecated. Now using separate Market, Trading and Account endpoints
  * Bugfix: max_depth on Binance and Kraken was not properly used when querying the snapshot
  * Bugfix: Handle 429s in HTTP connections (by waiting and retrying).

### 1.9.1 (2021-06-10)
  * Feature: add Bithumb exchange - l2 book and trades
  * Bugfix: Fix inverted Poloniex symbols
  * Feature: simplify and cleanup parts of Poloniex
  * Feature: add `symbols` class method to all exchanges to get list of supported trading pairs
  * Feature: Clean up internal class attributes in Feed class
  * Feature: Add graceful stop and shutdown methods for Feeds
  * Feature: Add ledger endpoint to Kraken Rest module, add ability to optionally filter by symbol, or all symbols, for historical trades
  * Docs: Update documentation regarding adding a new exchange to cryptofeed
  * Bugfix: Reset delay after connection is successful
  * Feature: yapic.json parses strings to datetimes automatically, no longer need to rely on Pandas for datetime parsing
  * Bugfix: #491 - dictionary resized during iteration in ByBit
  * Bugfix: #494 - added status argument to liquidations callback
  * Bugfix: #399 - book delta issue with Kucoin and Gateio
  * Feature: Binance Delivery candle support
  * Feature: Binance US candle support
  * Feature: Kraken Candle support
  * Update: Remove deprecated channel mapping from Kraken, use channel name from message instead
  * Bugfix: change Kraken Futures to use the standard symbol to be consistent with the rest of the library
  * Update: use Kucoin v3 endpoint for orderbook snapshot (v2 deprecated).
  * Update: Poloniex ticker message format update

### 1.9.0 (2021-04-25)
  * Bugfix: Fix Binance subscriptions when subscribing to more than one candle
  * Feature: Remove support for Influx versions prior to 2.0
  * Feature: Add stop method to HTTP Backends to gracefully drain queue and write pending data on shutdown
  * Feature: Revamp InfluxDB code. Drop support for storing floating point as str, store book data as json blob
  * Bugfix: Remove unused get_instrument calls in Deribit and Kraken Futures
  * Feature: Revamp symbol generation and exchange info for Deribit and Kraken Futures
  * Bugfix: Fix issue using AsyncFile callback to store raw data
  * Testing: Add exchange tests for Deribit and Binance
  * Bugfix: Fix symbol issue in Bitmex when initializing the orderbook
  * Bugfix: Fix various issues with FTX, OKCOIN/OKX and Huobi symbol generation
  * Testing: Overhaul exchange tests, all exchanges are now tested with real data. Fixed various bugs as a result of this testing. Revamped AsyncFileCallback.
             Added new tool to generate test data for testing.
  * Bugfix: Improve connection cleanup in AsyncConnection object
  * Feature: Add support for user defined exception handling in FeedHandler
  * Bugfix: Fix redis backends that can't handle None
  * Bugfix: Connection exceptions being ignored in Feedhandler
  * Bugfix: Binance address generation correction
  * Bugfix: OKX symbol generation incorrect + validate symbols used for channels that dont support all types
  * Breaking Change: Large rewrite of Feedhandler, Connection, and Feed. Many timeout related options moved from feedhandler to Feed. Symbol specific code
                     moved to exchange class. Rewrite of raw data collection.
  * Feature: Candle support for Huobi
  * Feature: Allow user to specify Postgres port in Postgres backends
  * Bugfix: Report base volume, not quote volume in Huobi candles
  * Feature: Support for the KuCoin exchange

### 1.8.2 (2020-04-02)
  * Update to use alpha release of aioredis 2.0. Allows building of wheels again

### 1.8.1 (2020-04-01)
  * Bugfix: Add manifest file for source dist

### 1.8.0 (2020-04-01)
  * Bugfix: Init uvloop earlier so backends that use loop will not fail
  * Docs: Remove FAQ, added performance doc section
  * Bugfix: #404 - Use AsyncConnection object for Binance OI
  * Feature: Rework how raw data is stored (when enabled). REST data can now be captured
  * Feature: New feedhandler method, `add_feed_running` allows user to add feed to running instance of a feedhandler
  * Feature: create_db defaults to False on InfluxDB backends
  * Feature: Normalize Bitmex Symbols
  * Update: Remove extraneous methods in feed objects used to query symbol information
  * Feature: Use realtime ticker for Binance
  * Bugfix: Bitmex symbols not being normalized correctly
  * Bugfix: Fix GCP PubSub backend
  * Bugfix: Fix historical data REST api for Bitmex
  * Feature: Use separate tasks (fed by async queue) for backend writing. Redis now uses this method
  * Bugfix: Allow user specified max depths on Kraken
  * Feature: Add backend queue support to ZMQ backend
  * Feature: Add backend queue support to Socket backends
  * Feature: Add VictoriaMetrics support via backend
  * Feature: Add backend queue support to influx and elastic
  * Feature: Candle support
  * Bugfix: Ignore untradeable symbols in Binance symbol generation
  * Feature: Add backend support for queues in Postgres. Rework postgres backend and supply example SQL file to create tables for demo
  * Bugfix: Fix ByBit symbol generation
  * Feature: Authenticated channel support for OKX/OKCOIN
  * Update: Poloniex changed signaure of ticker data
  * Feature: Candles for Binance Futures
  * Feature: Premium Index Candle support for Binance Futures
  * Feature: Update Gateio to use new v4 websocket api. Adds support for candles
  * Bugfix: Fix open interest on OKEx
  * Bugfix: OKEx was duplicating subscriptions
  * Breaking Change: Core callbacks (trade, candle, books, ticker, open interest, funding, liquidations, index) now use custom objects

### 1.7.0 (2021-02-15)
  * Feature: Use UVLoop if installed (not available on windows)
  * Bugfix: Allow exchanges to customize their retry delays on error
  * Feature: New demo code showing user loop management
  * Feature: Handle more signals for graceful shutdown
  * Bugfix: BinanceFutures message format change
  * Feature: Missing sequence number on Coinbase will not reset all data streams, just the affected pair
  * Feature: Use timestamp from exchange for L2 book data from Coinbase
  * Bugfix: Blockchain exchange had incorrect timestamps, and incorrect log lines
  * Bugfix: Wrong datatype in BackendFuturesIndexCallback
  * Bugfix: Fix bad postgres callback for open_interest and futures_index
  * Feature: Signal handler installation now optional, can be done separately. This will allow the feedhandler to be run from child threads/loops
  * Bugfix: Fix binance delivery book ticker (message format change)
  * Breaking change: Feed object `config` renamed `subscription`
  * Feature: Configuration passed from feedhandler to exchanges
  * Breaking change: Most use of `pair` and `pairs` changed to `symbol` and `symbols` to be more consistent with actual usage. pairs.py renamed to symbols.py
  * Feature: Allow configuring the API KEY ID from Config or from environment variable
  * Bugfix: Collisions in normalized CoinGecko symbols (this adds about 700 new symbols)
  * Feature: Add candles function to coinbase
  * Feature: Explain when Cryptofeed crashes during pairs retrieval
  * Bugfix: BINANCE_DELIVERY Ticker use msg_type='bookTicker' as for the other BINANCE markets
  * Feature: Support Bitmex authentication using personal API key and secret
  * Feature: Print the origin of the configuration (filename, dict) for better developer experience
  * Bugfix: Add guard against non-supported asyncio add_signal_handler() on windows platforms
  * Feature: Simplify source code by standardization iterations over channels and symbols
  * Bugfix: Remove remaining character "*" in book_test.py
  * Bugfix: Fix return type of the function book_flatten()
  * Feature: Shutdown multiple backends asynchronously, and close the event loop properly
  * Bugfix: Repair the Bitfinex FUNDING
  * Feature: Speedup the handling of Bitfinex messages by reducing intermediate mappings
  * Feature: Support OKEx options
  * Bugfix: Cancel the pending tasks to gracefully/properly close the ASyncIO loop
  * Feature: Support for authenticated websocket data channels

### 1.6.2 (2020-12-25)
  * Feature: Support for Coingecko aggregated data per coin, to be used with a new data channel 'profile'
  * Feature: Support for Whale Alert on-chain transaction data per coin, to be used with a new data channel 'transactions'
  * Bugfix: Reset delay and retry for rest feed
  * Feature: Add GCP Pub/Sub backend
  * Bugfix: Fix aggregated callbacks (Renko and OHLCV) when used with exchanges that support order types
  * Bugfix: Fix broken example/demo code
  * Feature: New data channel - `futures_index` - demonstrated in ByBit
  * Feature: Add stop callback when exiting loop, add stop method placeholder for base callbacks
  * Bugfix: Fix NBBO callback
  * Feature: Orderbook sequence number validation for HitBTC
  * Feature: Kraken orderbook checksum support in Kraken
  * Feature: KrakenFutures sequence number check added
  * Feature: Add optional caching to postgres backend
  * Feature: New Exchange - Binance Delivery
  * Feature: Liquidation for OKX
  * Bugfix: Adjust ping interval on websocket connection, some exchanges require pings more frequently
  * Feature: Checksum validation for orderbooks on OKX and OKCoin
  * Feature: Use rotating log handler
  * Bugfix: Later versions of aiokafka break kafka backend
  * Bugfix: Huobi sends empty book updates for delisted pairs
  * Bugfix: Harden channel map usage in Kraken
  * Feature: Config file support
  * Bugfix: Subscribing to all BitMEX symbols gives 400 error - message too long
  * Bugfix: Cleanup of code - fixed a few examples and resolved all outstanding flake8 issues
  * Bugfix: Fix Bitfinex pair normalization
  * Feature: Refactor connection handling. New connection design allows feeds to open multiple connections
  * Feature: Update BitMax to use the new BitMax Pro API - includes sequence number verification on books
  * Feature: Bybit - support for USDT perpetual data channels
  * Feature: Can now configure more than 25 Bitfinex pair/channel combinations
  * Feature: Support more than 200 pair/stream combinations on Binance from a single Feed
  * Feature: Support for the bitFlyer exchange
  * Feature: Update Kraken to work with very large numbers of trading pairs

### 1.6.1 (2020-11-12)
  * Feature: New kwarg for exchange feed - `snapshot_interval` - used to control number of snapshot updates sent to client
  * Feature: Support for rabbitmq message routing
  * Feature: Support for raw file playback. Will be useful for testing features and building out new test suites for cryptofeed.
  * Feature: Arctic library quota can be configured, new default is unlimited
  * Feature: New exchange: Probit
  * Bugfix: Correctly store receipt timestamp in mongo backend
  * Bugfix: FTX - set a funding rate requests limit constant (10 requests per second, 60 seconds pause between loops)
  * Bugfix: Open Interest data on FTX erroneously had timestamps set to None
  * Update: Binance Jersey shutdown - feed removed
  * Bugfix: Fixed open interest channel for Binance Delivery

### 1.6.0 (2020-09-28)
  * Feature: Validate FTX book checksums (optionally enabled)
  * Bugfix: Subscribing only to open interest on Binance futures gave connection errors
  * Feature: Authentication for Influxdb 1.x
  * Feature: Override logging defaults with environment variables (filename and log level)
  * Bugfix: For Coinbase L3 books need to ignore/drop some change updates (per docs)
  * Bugfix: Obey rate limits when using Coinbase REST API to get L3 book snapshots
  * Bugfix: Ignore auction updates from Gemini
  * Feature: Add order type (limit/market) for Kraken Trades
  * Feature: Exchange specific information available via info classmethod - contains pairs, data channels and tick size
  * Feature: Funding data supported on HuobiSwap
  * Bugfix: Fix broken mongo callbacks in backends

### 1.5.1 (2020-08-26)
  * Bugfix: #136 - Kraken Rate limiting
  * Feature: Funding data on Binance Futures
  * Bugfix: Support new Huobi tradeId field, old id field deprecated
  * Bugfix: Unclear errors when unsupported data feeds used
  * Bugfix: Handle order status messages more gracefully in Coinbase
  * Bugfix: Fix Kraken pair mappings
  * Feature: New Exchange - Gate.io
  * Feature: Remove \_SWAP, \_FUTURE channel (and callback) types - determine correct type at subscribe time based on symbol
  * Docs: Add documentation about callbacks
  * Feature: Deribit provides sequence number for book updates - check them to ensure no messages lost
  * Bugfix: Fix timestamp on Binance Futures Open Interest
  * Bugfix: Update/standardize liquidation callbacks
  * Feature: Update Upbit subscription methods based on updated docs
  * Bugfix: Ticker not working correctly on Binance Futures
  * Feature: Liquidations callbacks for backends

### 1.5.0 (2020-07-31)
  * Feature: New Exchange - FTX US
  * Feature: Add funding data to rest library
  * Bugfix: DSX updated their API, websocket no longer supported. Removing DSX
  * Feature: Websocket client now uses unbounded message queue
  * Feature: Support for HuobiDM next quarter contracts
  * Bugfix: Fix datetime fields in elasticsearch
  * Feature: BinanceFutures: support ticker, open interest and Liquidation, FTX: support open interest and liquidations, Deribit: liquidations support
  * Bugfix: Fix receipt timestamps in Postgres backend
  * Bugfix: Huobi Swap Init

### 1.4.1 (2020-05-22)
  * Feature: Support for disabling timeouts on feeds
  * Bugfix: #224 Ignore newly added trading pairs in Poloniex while running
  * Feature: New exchange, DSX
  * Bugfix: Bybit updated their API, websocket subscription to L2 book data needed to be updated
  * Bugfix: Deribit subscription condensed into a single message to avoid issues with rate limit
  * Bugfix: Funding interval for bitmex not converted to integer
  * Bugfix: HuobiSwap missing from feedhandler
  * Feature: Optional flag on Feed to enable check for crossed books
  * Feature: Blockchain Exchange

### 1.3.1 (2020-03-17)
  * Feature: Add missing update detection to orderbooks in Binance
  * Feature: REST support for FTX
  * Feature: Added new field, receipt timestamp, to all callbacks. This contains the time the message was received by cryptofeed.
  * Feature: Upbit Exchange Support

### 1.3.0 (2020-02-11)
  * Bugfix: Enabling multiple symbols on Bitmex with deltas and max depth configured could cause crashes.
  * Bugfix: Default open interest callback missing
  * Change: Mongo backend stores book data in BSON
  * Feature: Open Interest callbacks added to all backends
  * Change: Instrument removed in favor of open interest
  * Bugfix: Huobi feedhandlers not properly setting forced indicator for book updates, breaking deltas
  * Bugfix: Some Kraken futures funding fields not always populated
  * Feature: Open interest updates for Kraken futures
  * Feature: Open interest updates for Deribit
  * Bugfix: FTX ticker can have Nones for bid/ask
  * Feature: InfluxDB 2.0 support
  * Bugfix: Deribit funding only available on perpetuals
  * Feature: Enable deltas (with out max depth) on exchanges that do not support them

### 1.2.0 (2020-01-18)
  * Feature: New exchange: Binance Futures
  * Feature: New Exchange: Binance Jersey
  * Feature: Funding data on Kraken Futures
  * Feature: User defined pair separator (default still -)
  * Feature: Postgres backend
  * Feature: Deribit Funding
  * Bugfix: Deribit subscriptions using config subscribed to symbols incorrectly
  * Bugfix: Some RabbitMQ messages were missing symbol and exchange data
  * Feature: Open interest data for OKX swaps

### 1.1.0 (2019-11-14)
  * Feature: User enabled logging of exchange messages on error
  * Refactor: Overhaul of backends - new base classes and simplified code
  * Bugfix: Handle i messages from poloniex more correctly
  * Bugfix: Report bittrex errors correctly
  * Feature: New exchange: Bitcoin.com
  * Feature: New exchange: BinanceUS
  * Feature: New exchange: Bitmax
  * Feature: Ability to store raw messages from exchanges

### 1.0.1 (2019-09-30)
  * Feature: Backfill Bitmex historical trade data from S3 Bucket
  * Feature: RabbitMQ backend
  * Feature: Custom Depth and deltas for all L2 book updates
  * Feature: Support new 100ms book diff channel on Binance
  * Feature: Bittrex exchange support
  * Feature: Ticker support in Redis and Kafka Backends
  * Feature: Ticker callbacks require/contain timestamp
  * Feature: Renko Aggregation
  * Bugfix: Max Depth without deltas should only send updates when book changes
  * Bugfix: Update count and previous book now associated with pair

### 1.0.0 (2019-08-18)
  * Bugfix #113: Fix remaining exchanges who are not reporting timestamps correctly
  * Feature: Generated timestamps now based on message receipt by feedhandler
  * Feature: Multi-callback support
  * Feature: Rework ZMQ using pub/sub with topics
  * Feature: FTX Exchange
  * Feature: Gemini subscriptions now work like all other exchanges
  * Feature: Use unique id for each feed (as opposed to feed id/name)
  * Bugfix: fix Poloniex historical trade timestamps
  * Bugfix: Bitmex L2 channel incorrectly classified
  * Feature: Kraken Futures
  * Feature: Redis backend supports UDS
  * Feature: Binance full book (L2) with deltas
  * Feature: Allow user to start event loop themselves (potentially scheduling other tasks before/after).

### 0.25.0 (2019-07-06)
  * Feature: Rest Endpoints for Historical Deribit data
  * Feature: Specify numeric datatype for InfluxDB
  * Bugfix: Greatly improve performance of book writes for InfluxDB
  * Feature: Bybit exchange support
  * Bugfix: Deribit now returning floats in decimal.Decimal
  * Feature: Elastic Search backend

### 0.24.0 (2019-06-19)
  * Bugfix: Book Delta Conversion issue in backends
  * Bugfix: Tweak BitMEX rest API to handle more errors more gracefully
  * Feature: Deribit Exchange support
  * Feature: Instrument channel
  * Bugfix: support Kraken websocket API changes
  * Bugfix: correct USDT symbol mappings for Bitfinex
  * Bugfix: Fixed mongo book backend
  * Feature: Book delta support for mongo, sockets, ZMQ

### 0.23.0 (2019-06-03)
  * Feature: Book delta support for InfluxDB
  * Feature: Swaps on OkEX

### 0.22.2 (2019-05-23)
  * Bugfix: Fix tagging issue in InfluxDB
  * Bugfix: Fix book updates in InfluxDB
  * Feature: Book delta support in Redis backends
  * Feature: Book delta support in Kafka backend

### 0.22.1 (2019-05-19)
  * Feature: Cleanup callback code
  * Feature: Poloniex subscription now behaves like other exchanges
  * Feature: Kafka Backend

### 0.22.0 (2019-05-04)
  * Bugfix: Timestamp normalization for backends were losing subsecond fidelity
  * Feature: All exchanges report timestamps in floating point unix time
  * Bugfix: Implement change in OkEx's trading pair endpoint for pair generation

### 0.21.1 (2019-04-28)
  * Feature: Config support for Coinbene, Binance, EXX, BitMEX, Bitfinex, Bitstamp, HitBTC
  * Feature: Complete clean up of public REST endpoints
  * Feature: Improved book delta example
  * Feature: Bitstamp Websocket V2 - L3 books now supported
  * Bugfix: Incorrect book building in Kraken

### 0.21.0 (2019-04-07)
  * Bugfix: Coinbase L3 Book would get in cycle of reconnecting due to missing sequence numbers
  * Feature: Kraken L2 Book Deltas
  * Feature: Book deltas streamlined and retain ordering
  * Feature: OKCoin exchange support
  * Feature: OKEx exchange support
  * Feature: Coinbene exchange support
  * Feature: Support Huobi Global and Huobi USA

### 0.20.2 (2019-03-19)
  * Bugfix: Kraken REST API using wrong symbol for trades
  * Feature: Complete work on standardizing Bitfinex rest API
  * Bugfix: Allow index symbols on Bitmex

### 0.20.1 (2019-02-16)
  * Feature: Trades sides are now labeled as Buy / Sell instead of Bid / Ask.
  * Feature: Support for the Huobi exchange
  * Bugfix: Change how exchange pairs are mapped for REST module - only map exchanges that are used
  * Bugfix #67: Ensure all trades report the taker's side

### 0.20.0 (2019-02-04)
  * Feature #57: Write updates directly to MongoDB via new backend support
  * Feature #56: Experimental support for fine grained configuration per exchange
  * Feature #58: Support Kraken websocket API
  * Feature: Only generate trading pair conversions for configured exchanges
  * Feature: Historical trade data on REST API for Kraken

### 0.19.2 (2019-01-21)
  * Feature #55: OHLCV aggregation method in backends plus support for user defined aggregators
  * Feature: EXX exchange support

### 0.19.1 (2019-01-11)
  * Bugfix: Poloniex logging had bug that prevented reconnect on missing sequence number

### 0.19.0 (2019-01-10)
  * Feature #50: Support multiple streams per websocket connection on Binance
  * Bugfix #51: Fix pairs on streams in Binance

### 0.18.0 (2018-12-15)
  * Feature: InfluxDB support via backend
  * Feature: Aggregation backend wrappers
  * Bugfix: BookDelta callback no longer needs to be an instance of BookUpdateCallback
  * Bugfix: REST module was creating duplicate log handlers
  * Bugfix: Bitfinex REST now properly handles cases when there are more than 1000 updates for a single tick

### 0.17.4 (2018-11-17)
  * README change for long description rendering issue

### 0.17.3 (2018-11-17)
  * Feature #41: Rework trading pairs to generate them dynamically (as opposed to hard coded)
  * Feature: When book depth configured Redis, ZMQ and UDP backends only report book changes when changed occurred in
             depth window
  * Feature: TCP socket backend support
  * Feature: UDS backend support

### 0.17.2 (2018-11-03)
  * Bugfix #45: Bitstamp prices and sizes in L2 book are string, not decimal.Decimal
  * Feature: Binance support

### 0.17.1 (2018-10-19)
  * Bugfix #43: Coinbase L2 book used "0" rather than 0 for comparisons against decimal.Decimal
  * Feature: REST feed market data supported via normal subscription methods
  * Feature: Kraken support
  * Bugfix: Bitfinex book timestamps match expected Bitfinex timestamps (in ms)

### 0.17.0 (2018-10-13)
  * Feature: Timestamps for orderbooks and book deltas
  * Feature #40: NBBO now uses best bid/ask from L2 books
  * Feature #28: GDAX now renamed Coinbase and uses Coinbase endpoints
  * Feature: ZeroMQ backend. Write updates directly to ZMQ connection
  * Feature: UDP Socket backend. Write updates directly to UDP socket

### 0.16.0 (2018-10-4)
  * Feature: L2 books are now all price aggregated amounts, L3 books are price aggregated orders
  * Book deltas supported on all feeds
  * Bugfix: Fix NBBO feed

### 0.15.0 (2018-09-29)
  * Feature: GDAX/Coinbase rest support - trades, order status, etc
  * Feature: Arctic backend, supports writing to arctic directly on trade/funding updates
  * Bugfix: #36 Update poloniex to use new trading pairs and handle sequence numbers
  * Bugfix: Improve Bitfinex orderbooks and handle sequence numbers
  * Bugfix: GDAX and Bitmex orderbook and logging improvements

### 0.14.1 (2018-09-14)
  * Added some docstrings
  * Feature: Add exchanges by name to feedhandler. Easier to instantiate a feedhandler from config
  * Logging improvements
  * Bugfix: non-gathered futures were suppressing exceptions when multiple feeds are configured. Changed to tasks
  * Redis backend uses a connection pool

### 0.14.0 (2018-09-04)
  * Feature: support for writing order books directly to Redis
  * Feature: ability to specify book depth for Redis updates

### 0.13.3 (2018-08-31)
  * Feature: normalize Bitfinex funding symbols

### 0.13.2 (2018-08-31)
  * Bugfix: fix symbol in Bitfinex rest

### 0.13.1 (2018-08-31)
  * Feature: access rest endpoints via getitem / []
  * Bugfix: #31 - funding channel broke Gemini
  * Feature: Book deltas for GDAX
  * Bugfix: Fix intervals on Bitmex (rest)

### 0.13.0 (2018-08-22)
  * Feature: Funding data from Bitmex on ws
  * Feature: Funding historical data via rest
  * Bugfix: Python 3.7 compatibility
  * Feature: Rest trade APIs are now generators
  * Feature: funding data on Bitfinex - ws and rest

### 0.12.0 (2018-08-20)
  * Bugfix: Handle 429s in Bitmex (REST)
  * Feature: Redis backend for trades to write updates directly to Redis
  * Bugfix: issue #27 - Bitmex trades missing timestamps

### 0.11.1 (2018-08-18)
  * Bitfinex and Bitmex historical trade data via REST
  * Bugfix: interval incorrect for rest time ranges
  * Bugfix: lowercase attrs in Rest interface

### 0.11.0 (2018-08-05)
  * Feature: Support for delta updates for order books
  * REST API work started

### 0.10.2
  * Bugfix: Clear data structures on reconnect in bitmex
  * Feature: Support reconnecting on more connection errors
  * Feature: Timestamp support on trade feeds
  * Feature: Connection watcher will terminate and re-open idle connections

### 0.10.1 (2018-5-11)
  * Feature: Reconnect when a connection is lost
  * Bugfix #22: Check for additional connection failures
  * Feature #4: Trade ID support
  * Feature: Account for new Gemini message type

### 0.10.0 (2018-03-18)
  * Feature: Bitmex

### 0.9.2 (2018-03-13)
  * Bugfix #10: Change from float to decimal.Decimal in GDAX
  * Feature #5: use sorted dictionaries for order books
  * Feature #17: logging support
  * Bugfix: Gemini order books now work
  * Bugfix: All json floats parsed to Decimal
  * Bugfix: Fix Bitstamp pair parsing
  * Feature: Major clean up of channel, exchange, and trading pair names

### 0.9.1 (2018-01-27)
  * Bugfix #4: produce ticker from trades channel on GDAX
  * Feature: Bitstamp feed

### 0.8.0 (2018-01-07)
  * Feature: HitBTC feed
  * Feature: Poloniex Orderbook support

### 0.6.0 (2018-01-02)
  * Feature: Gemini Feed

### 0.5.0 (2018-01-02)
  * Initial release: GDAX, Poloniex, Bitfinex Support
  * Feature: NBBO support<|MERGE_RESOLUTION|>--- conflicted
+++ resolved
@@ -5,12 +5,9 @@
  * Update: Okcoin moved to v5 API used by OKX
  * Bugfix: InfluxDB none type conversions
  * New Exchange: GateIO Futures
-<<<<<<< HEAD
  * Feature: Added support for Bybit spot orderbook and trade websocket endpoints
-=======
  * Bugfix: Fix instrument types in symbol parsing on Bitmex
  * Bugfix: fix crash issue when init symbol data on Kraken Futures
->>>>>>> e8031890
 
 ### 2.3.2 (2023-05-27)
  * Bugfix: Fix Socket backend
