## Changelog

### 2.2.0
<<<<<<< HEAD
* Feature: New exchange: Bit.com
* Feature: Rework how exchanges that have multiple websocket endpoints are managed and configured.
=======
 * Bugfix: Use UTC for dateimte conversions in REST api
>>>>>>> 01ed0e93

### 2.1.2 (2021-12-23)
 * Feature: Tweak Postgres backend to not store duplicated data for orderbooks.
 * Feature: Provide sample book schema for Postgres.
 * Feature: Add subaccount info to OrderInfo and Fills data types.
 * Bugfix: Fix issue in orderbook cross check.
 * Bugfix: Simplify dYdX orderbook logic.
 * Bugfix: Raise error if client tries to subscribe to KuCoin book data without an API key.
 * Feature: Add ByBit sandbox endpoints.
 * Bugfix: Fix calculation in OrderInfo on Binance.
 * Feature: Support list of bootstrap servers for Kafka backend.
 * Feature: Add OrderInfo and Fills zmq callbacks 

### 2.1.1 (2021-11-29)
 * Bugfix: Position data type missing side field.
 * Bugfix: Position data type had unused field 'id'.
 * Bugfix: Fix Bybit OrderInfo msg/data dict.
 * Feature: Add support for sandbox/testnet on BinanceFutures.
 * Feature: New exchange - Crypto.com.
 * Bugfix: Fix MongoDB backend.
 * Update: reduce code duplication for candle interval normalization.
 * Update: Simplify code around address specification and selection when using sandbox/testnet.
 * Bugfix: Phemex rounding errors, incorrect volume.
 * Feature: Add sandbox/testnet endpoint for Phemex.
 * Feature: New exchange - Delta.
 * Update: Tweak tests to remove deprecation warnings.
 * Bugfix: Fix token usage in Binance.
 * Update: Change Binance trades to use trade timestamp instead of event timestamp.

### 2.1.0 (2021-11-14)
 * Bugfix: Update binance user data streams to use cdef types.
 * Feature: Add none_to kwarg to to_dict method of data type objects. Allows replacmen of Nones with specified value.
 * Bugfix: Some redis backends were trying to write Nones to storage and failing.
 * Update: Renamed as_type kwarg on to_dict to numeric_type.
 * Bugfix: Some dYdX symbols were incorrectly classified as spot.
 * Update: Drop support for Python 3.7.
 * Bugfix: Orderbooks need to be truncated to the correct depth when max depth is smaller than the maximum on Kraken.
 * Update: Coinbase having similar issues other exchanges with websocket compliance. Updated to fix connection
 * Update: Backends will fill in missing timestamps with receipt_timestamp
 * Update: Okex auth channel Orders added

### 2.0.3 (2021-10-26)
 * Bugfix: Use timestamp_e6 for data derived from Bybit's instrument_info data feed.
 * Bugfix: Update postgres examples and schema. Fix postgres backend for all dtypes.
 * Bugfix: Kucoin has a limit of 100 symbols per subscription message and 300 per connection. These limits are now respected.
 * Bugfix: Error messages were not handled correctly on Kucoin, causing a crash.
 * Bugfix: FTX websocket endpoint update.
 * Bugfix: Fix the address used for authenticated Binance streams.
 * Bugfix: Handle cases where Bitmex book data is empty.

### 2.0.2 (2021-10-12)
 * Feature: random backoff when 429s are hit
 * Bugfix: Add rate limiting delay to snapshot querying on Binance
 * Update: Write deltas then snapshot when book interval is hit on Book Backends
 * Feature: Bybit liquidation support
 * Feature: Add support for Binance websocket orders stream
 * Bugfix: typo in influxDB backend
 * Bugfix: typo in optional type checking in cython module
 * Feature: compile cython code (and toggle optional assertions) correctly on windows
 * Feature: Allow logging disable via config option
 * Feature: Remove add_feed_running() method, add_feed can be used to add exchange feeds to running feedhandler.
 * Bugfix: Allow empty feedhandler to be started
 * Bugfix: Funding missing type conversion for to_dict method.
 * Bugfix: RedisStream candles boolean not being converted properly
 * Bugfix: FTX order info not handling price of None correctly on reduce only updates
 * Bugfix: Fills using incorrect order id
 * Feature: Periodically refresh order books in Binance to reduce the likelihood of order levels becoming stale
 * Update: Bitcoin.com exchange migrated to FMFW.io and API was updated
 * Revert: Temporarily revert the concurrent http changes in Binance as well as the snapshot refresh code while bugs are resolved
 * Bugfix: Fix Throttle callback, added an example to illustrate usage
 * Bugfix: BinanceFutures and BinanceDelivery not handling rates and funding times of 0/null for futures contracts
 * Bugfix: Open Interest in Bitmex not being converted to decimal
 * Update: Renamed field quantity in Liquidation data type

### 2.0.1 (2021-09-22)
 * Bugfix: BinanceDelivery and BinanceFutures WS compression
 * Bugfix: Upbit REST candles do not work when start/end are not specified
 * Bugfix: New version of websockets enforces RFC rules and non-compliant exchanges will fail to connect.
 * Feature: Add support for candles on Bitfinex REST
 * Bugfix: Book callback with cross_check option enabled causes an error
 * Bugfix: Kraken Candle timestamps strings instead of floats
 * Bugfix: Coinbase book \_change handler passing wrong book type
 * Bugfix: dYdX orderbooks contained prices levels of size 0
 * Bugfix: FTX trade id for liquidations not correctly being converted to str
 * Bugfix: L3 OrderBooks not being correctly converted when as_type was used with to_dict
 * Feature: kwarg snapshots_only when true allow storage of full book updates only (no deltas)
 * Bugfix: initial snapshot of Binance books did not have delta set to None
 * Bugfix: RedisBook callback accessed key delta when it did not exist, causing crash
 * Feature: Candle support for Bybit
 * Bugfix: Fix L3 Book Deltas when use as_type kwarg in to_dict
 * Bugfix: Use V3 endpoint for book snapshots in Binance and BinanceUS
 * Bugfix: Coinbase level 3 book potential memory leak
 * Feature: Perpetual support for Bitfinex
 * Feature: Type checking in Cython code (disabled by default, enable in setup.py)
 * Bugfix: Fix type issues in OKEx and Binance Futures - some numeric data being returned as string
 * Bugfix: Fix symbol normalization in FTX and Huoni Swap
 * Feature: Redis backend to choose sleep interval for writer
 * Feature: snapshot_interval added to book backends

### 2.0.0 (2021-09-11)
 * Feature: Binance REST support
 * Feature: Add next funding rate data to FTX funding data
 * Bugfix: Kraken info dict returning empty
 * Breaking Change: Rename REST endpoints. Sync endpoints end with `_sync`, non-sync endpoints are now async. Clean up and remove old/unused test cases
 * Feature: Remove pandas dependency
 * Breaking Change: Rewrite all rest endpoints to support sync and async versions of the endpoint.
 * Feature: Add dYdX REST endpoints
 * Feature: Add Binance authentication for User Data Streams
 * Feature: Add support for Binance trading REST API
 * Bugfix: Fix typo by renaming rest_options to order_options
 * Bugfix: Use correct max depth for Binance (and its child classes).
 * Bugfix: Fix test data generation, fix Binance test cases, clean up and fix issues in various code samples in example/
 * Feature: BinanceUS rest mixin
 * Update: add feed/exchange cleanup to integration tests
 * Bugfix: Last message received not being correctly set on websocket connection, causing multiple restarts when an exchange encounters a timeout
 * Bugfix: Binance Futures not correctly formatting the side on liquidations
 * Bugfix: Interval from candle_sync was not being passed correctly to async candle interface in REST mixins.
 * Update: Cleanup Coinbase candle REST interface, use standard string interval
 * Feature: Add balances to Bybit
 * Bugfix: Kraken valid depths incorrect
 * Feature: Add support for gracefully stopping Redis backends and writing queued message
 * Bugfix: OKEx incorrect creating multiple connections
 * Breaking Change: Data types for majority of callbacks have changed to Objects (previously was a dict)
 * Update: Remove redundant example code
 * Breaking Change: OrderInfo now an object
 * Bugfix: NBBO updated to use new orderbook
 * Breaking Change: Balance callback changed to return object
 * Breaking Change: L1_Book callback returns object
 * Update: Subscribe to 200 levels per side for Bybit
 * Feature: Candles support added to Binance REST
 * Breaking Change: Candle REST methods return Candle object
 * Feature: data objects now hashable and comparable (equal only)
 * Breaking Changes: USER_FILLS renamed FILLS, FILLS not use data objects for callbacks
 * Feature: Add support for candles in FTX REST
 * Feature: Add support for candles in Bitstamp REST
 * Feature: Add support for candles in Upbit REST

### 1.9.3 (2021-08-05)
  * Feature: Add support for private channel USER_DATA, public channel LAST_PRICE on Phemex
  * Feature: Add support for private channels FILLS, ORDER_INFO, BALANCES on Deribit
  * Feature: Add support for public channel L1_BOOK on Deribit
  * Feature: Add support for private channels FILLS and ORDER_INFO on Bybit
  * Bugfix: Fix demo.py
  * Feature: Allow user to specify a delay when starting an exchange connection (useful for avoiding 429s when creating a large number of feeds)
  * Update: Support Okex v5
  * Breaking Change: Update symbol standardization. Now uses standard names across all exchanges for futures, swaps, and options.
  * Feature: Allow user to specify depth_interval for Binance L2_BOOK.
  * Bugfix: Use order id in FTX fill channel callback
  * Feature: Add ability to use the Symbols class to identify all exchanges that support a given instrument
  * Feature: Allow user to specify 'http_proxy' in feeds.
  * Feature: Add support for 'concurrent_http' requests in Binance feeds.
  * Bugfix: funding and open interest data not being collected
  * Breaking Change: Rework how REST endpoints are integrated into exchange classes. Rest module has been removed. REST methods are part of exchanges classes.
  * Feature: Add support for funding data in Bybit
  * Update: Correct and update sections of the documentation.
  * Feature: Add support for open_interest_interval in Binance Futures.
  * Bugfix: Fix subaccounts impl in FTX

### 1.9.2 (2021-07-14)
  * Bugfix: add config kwarg to add_nbbo method
  * Update: changed KuCoin authentication to match new signing method
  * Bugfix: #518 - fix aggregator example code
  * Update: Support Bittrex V3
  * Feature: Add support for candles on Bittrex
  * Feature: Add support to authenticate private channels (e.g. FILLS) on FTX
  * Feature: Support private rest api commands for FTX
  * Update: Improve impl for FTX rest api
  * Bugfix: #528 - Fix standardisation of Deribit's symbols when passed to callbacks
  * Feature: Add support for private "orders" channel on FTX
  * Feature: Add support for subaccounts in feeds and REST API for FTX
  * Bugfix: Fix FTX rest api return value
  * Exchange: New exchange - dYdX
  * Bugfix: Issue #531 - Gemini symbol generation included closed symbols
  * Feature: Allow user to override the score used in Redis ZSETs
  * Update: Get information about size increment from FTX symbol data
  * Bugfix: Fix trades write for Arctic backend
  * Feature: new exchange: Bequant. Supports ticker, L2 book, trades, candles, plus authenticated channels: order info, account transactions and account balances
  * Update: BitMax renamed AscendEX
  * Bugfix: Feed level timeout and timeout interval not being set properly
  * Exchange: Phemex exchange support
  * Features: added support for candles, order info, account transactions and account balances to HitBTC & Bitcoin.com, plus authentication where required to access these channels
  * Update: previous HitBTC & Bitcoin.com websocket endpoints deprecated. Now using separate Market, Trading and Account endpoints
  * Bugfix: max_depth on Binance and Kraken was not properly used when querying the snapshot
  * Bugfix: Handle 429s in HTTP connections (by waiting and retrying).

### 1.9.1 (2021-06-10)
  * Feature: add Bithumb exchange - l2 book and trades
  * Bugfix: Fix inverted Poloniex symbols
  * Feature: simplify and cleanup parts of Poloniex
  * Feature: add `symbols` class method to all exchanges to get list of supported trading pairs
  * Feature: Clean up internal class attributes in Feed class
  * Feature: Add graceful stop and shutdown methods for Feeds
  * Feature: Add ledger endpoint to Kraken Rest module, add ability to optionally filter by symbol, or all symbols, for historical trades
  * Docs: Update documentation regarding adding a new exchange to cryptofeed
  * Bugfix: Reset delay after connection is successful
  * Feature: yapic.json parses strings to datetimes automatically, no longer need to rely on Pandas for datetime parsing
  * Bugfix: #491 - dictionary resized during iteration in ByBit
  * Bugfix: #494 - added status argument to liquidations callback
  * Bugfix: #399 - book delta issue with Kucoin and Gateio
  * Feature: Binance Delivery candle support
  * Feature: Binance US candle support
  * Feature: Kraken Candle support
  * Update: Remove deprecated channel mapping from Kraken, use channel name from message instead
  * Bugfix: change Kraken Futures to use the standard symbol to be consistent with the rest of the library
  * Update: use Kucoin v3 endpoint for orderbook snapshot (v2 deprecated).
  * Update: Poloniex ticker message format update

### 1.9.0 (2021-04-25)
  * Bugfix: Fix Binance subscriptions when subscribing to more than one candle
  * Feature: Remove support for Influx versions prior to 2.0
  * Feature: Add stop method to HTTP Backends to gracefully drain queue and write pending data on shutdown
  * Feature: Revamp InfluxDB code. Drop support for storing floating point as str, store book data as json blob
  * Bugfix: Remove unused get_instrument calls in Deribit and Kraken Futures
  * Feature: Revamp symbol generation and exchange info for Deribit and Kraken Futures
  * Bugfix: Fix issue using AsyncFile callback to store raw data
  * Testing: Add exchange tests for Deribit and Binance
  * Bugfix: Fix symbol issue in Bitmex when initializing the orderbook
  * Bugfix: Fix various issues with FTX, OKCOIN/OKEX and Huobi symbol generation
  * Testing: Overhaul exchange tests, all exchanges are now tested with real data. Fixed various bugs as a result of this testing. Revamped AsyncFileCallback.
             Added new tool to generate test data for testing.
  * Bugfix: Improve connection cleanup in AsyncConnection object
  * Feature: Add support for user defined exception handling in FeedHandler
  * Bugfix: Fix redis backends that can't handle None
  * Bugfix: Connection exceptions being ignored in Feedhandler
  * Bugfix: Binance address generation correction
  * Bugfix: OKEX symbol generation incorrect + validate symbols used for channels that dont support all types
  * Breaking Change: Large rewrite of Feedhandler, Connection, and Feed. Many timeout related options moved from feedhandler to Feed. Symbol specific code
                     moved to exchange class. Rewrite of raw data collection.
  * Feature: Candle support for Huobi
  * Feature: Allow user to specify Postgres port in Postgres backends
  * Bugfix: Report base volume, not quote volume in Huobi candles
  * Feature: Support for the KuCoin exchange

### 1.8.2 (2020-04-02)
  * Update to use alpha release of aioredis 2.0. Allows building of wheels again

### 1.8.1 (2020-04-01)
  * Bugfix: Add manifest file for source dist

### 1.8.0 (2020-04-01)
  * Bugfix: Init uvloop earlier so backends that use loop will not fail
  * Docs: Remove FAQ, added performance doc section
  * Bugfix: #404 - Use AsyncConnection object for Binance OI
  * Feature: Rework how raw data is stored (when enabled). REST data can now be captured
  * Feature: New feedhandler method, `add_feed_running` allows user to add feed to running instance of a feedhandler
  * Feature: create_db defaults to False on InfluxDB backends
  * Feature: Normalize Bitmex Symbols
  * Update: Remove extraneous methods in feed objects used to query symbol information
  * Feature: Use realtime ticker for Binance
  * Bugfix: Bitmex symbols not being normalized correctly
  * Bugfix: Fix GCP PubSub backend
  * Bugfix: Fix historical data REST api for Bitmex
  * Feature: Use separate tasks (fed by async queue) for backend writing. Redis now uses this method
  * Bugfix: Allow user specified max depths on Kraken
  * Feature: Add backend queue support to ZMQ backend
  * Feature: Add backend queue support to Socket backends
  * Feature: Add VictoriaMetrics support via backend
  * Feature: Add backend queue support to influx and elastic
  * Feature: Candle support
  * Bugfix: Ignore untradeable symbols in Binance symbol generation
  * Feature: Add backend support for queues in Postgres. Rework postgres backend and supply example SQL file to create tables for demo
  * Bugfix: Fix ByBit symbol generation
  * Feature: Authenticated channel support for OKEX/OKCOIN
  * Update: Poloniex changed signaure of ticker data
  * Feature: Candles for Binance Futures
  * Feature: Premium Index Candle support for Binance Futures
  * Feature: Update Gateio to use new v4 websocket api. Adds support for candles
  * Bugfix: Fix open interest on OKEx
  * Bugfix: OKEx was duplicating subscriptions
  * Breaking Change: Core callbacks (trade, candle, books, ticker, open interest, funding, liquidations, index) now use custom objects

### 1.7.0 (2021-02-15)
  * Feature: Use UVLoop if installed (not available on windows)
  * Bugfix: Allow exchanges to customize their retry delays on error
  * Feature: New demo code showing user loop management
  * Feature: Handle more signals for graceful shutdown
  * Bugfix: BinanceFutures message format change
  * Feature: Missing sequence number on Coinbase will not reset all data streams, just the affected pair
  * Feature: Use timestamp from exchange for L2 book data from Coinbase
  * Bugfix: Blockchain exchange had incorrect timestamps, and incorrect log lines
  * Bugfix: Wrong datatype in BackendFuturesIndexCallback
  * Bugfix: Fix bad postgres callback for open_interest and futures_index
  * Feature: Signal handler installation now optional, can be done separately. This will allow the feedhandler to be run from child threads/loops
  * Bugfix: Fix binance delivery book ticker (message format change)
  * Breaking change: Feed object `config` renamed `subscription`
  * Feature: Configuration passed from feedhandler to exchanges
  * Breaking change: Most use of `pair` and `pairs` changed to `symbol` and `symbols` to be more consistent with actual usage. pairs.py renamed to symbols.py
  * Feature: Allow configuring the API KEY ID from Config or from environment variable
  * Bugfix: Collisions in normalized CoinGecko symbols (this adds about 700 new symbols)
  * Feature: Add candles function to coinbase
  * Feature: Explain when Cryptofeed crashes during pairs retrieval
  * Bugfix: BINANCE_DELIVERY Ticker use msg_type='bookTicker' as for the other BINANCE markets
  * Feature: Support Bitmex authentication using personal API key and secret
  * Feature: Print the origin of the configuration (filename, dict) for better developer experience
  * Bugfix: Add guard against non-supported asyncio add_signal_handler() on windows platforms
  * Feature: Simplify source code by standardization iterations over channels and symbols
  * Bugfix: Remove remaining character "*" in book_test.py
  * Bugfix: Fix return type of the function book_flatten()
  * Feature: Shutdown multiple backends asynchronously, and close the event loop properly
  * Bugfix: Repair the Bitfinex FUNDING
  * Feature: Speedup the handling of Bitfinex messages by reducing intermediate mappings
  * Feature: Support OKEx options
  * Bugfix: Cancel the pending tasks to gracefully/properly close the ASyncIO loop
  * Feature: Support for authenticated websocket data channels

### 1.6.2 (2020-12-25)
  * Feature: Support for Coingecko aggregated data per coin, to be used with a new data channel 'profile'
  * Feature: Support for Whale Alert on-chain transaction data per coin, to be used with a new data channel 'transactions'
  * Bugfix: Reset delay and retry for rest feed
  * Feature: Add GCP Pub/Sub backend
  * Bugfix: Fix aggregated callbacks (Renko and OHLCV) when used with exchanges that support order types
  * Bugfix: Fix broken example/demo code
  * Feature: New data channel - `futures_index` - demonstrated in ByBit
  * Feature: Add stop callback when exiting loop, add stop method placeholder for base callbacks
  * Bugfix: Fix NBBO callback
  * Feature: Orderbook sequence number validation for HitBTC
  * Feature: Kraken orderbook checksum support in Kraken
  * Feature: KrakenFutures sequence number check added
  * Feature: Add optional caching to postgres backend
  * Feature: New Exchange - Binance Delivery
  * Feature: Liquidation for OKEX
  * Bugfix: Adjust ping interval on websocket connection, some exchanges require pings more frequently
  * Feature: Checksum validation for orderbooks on OKEX and OKCoin
  * Feature: Use rotating log handler
  * Bugfix: Later versions of aiokafka break kafka backend
  * Bugfix: Huobi sends empty book updates for delisted pairs
  * Bugfix: Harden channel map usage in Kraken
  * Feature: Config file support
  * Bugfix: Subscribing to all BitMEX symbols gives 400 error - message too long
  * Bugfix: Cleanup of code - fixed a few examples and resolved all outstanding flake8 issues
  * Bugfix: Fix Bitfinex pair normalization
  * Feature: Refactor connection handling. New connection design allows feeds to open multiple connections
  * Feature: Update BitMax to use the new BitMax Pro API - includes sequence number verification on books
  * Feature: Bybit - support for USDT perpetual data channels
  * Feature: Can now configure more than 25 Bitfinex pair/channel combinations
  * Feature: Support more than 200 pair/stream combinations on Binance from a single Feed
  * Feature: Support for the bitFlyer exchange
  * Feature: Update Kraken to work with very large numbers of trading pairs

### 1.6.1 (2020-11-12)
  * Feature: New kwarg for exchange feed - `snapshot_interval` - used to control number of snapshot updates sent to client
  * Feature: Support for rabbitmq message routing
  * Feature: Support for raw file playback. Will be useful for testing features and building out new test suites for cryptofeed.
  * Feature: Arctic library quota can be configured, new default is unlimited
  * Feature: New exchange: Probit
  * Bugfix: Correctly store receipt timestamp in mongo backend
  * Bugfix: FTX - set a funding rate requests limit constant (10 requests per second, 60 seconds pause between loops)
  * Bugfix: Open Interest data on FTX erroneously had timestamps set to None
  * Update: Binance Jersey shutdown - feed removed
  * Bugfix: Fixed open interest channel for Binance Delivery

### 1.6.0 (2020-09-28)
  * Feature: Validate FTX book checksums (optionally enabled)
  * Bugfix: Subscribing only to open interest on Binance futures gave connection errors
  * Feature: Authentication for Influxdb 1.x
  * Feature: Override logging defaults with environment variables (filename and log level)
  * Bugfix: For Coinbase L3 books need to ignore/drop some change updates (per docs)
  * Bugfix: Obey rate limits when using Coinbase REST API to get L3 book snapshots
  * Bugfix: Ignore auction updates from Gemini
  * Feature: Add order type (limit/market) for Kraken Trades
  * Feature: Exchange specific information available via info classmethod - contains pairs, data channels and tick size
  * Feature: Funding data supported on HuobiSwap
  * Bugfix: Fix broken mongo callbacks in backends

### 1.5.1 (2020-08-26)
  * Bugfix: #136 - Kraken Rate limiting
  * Feature: Funding data on Binance Futures
  * Bugfix: Support new Huobi tradeId field, old id field deprecated
  * Bugfix: Unclear errors when unsupported data feeds used
  * Bugfix: Handle order status messages more gracefully in Coinbase
  * Bugfix: Fix Kraken pair mappings
  * Feature: New Exchange - Gate.io
  * Feature: Remove \_SWAP, \_FUTURE channel (and callback) types - determine correct type at subscribe time based on symbol
  * Docs: Add documentation about callbacks
  * Feature: Deribit provides sequence number for book updates - check them to ensure no messages lost
  * Bugfix: Fix timestamp on Binance Futures Open Interest
  * Bugfix: Update/standardize liquidation callbacks
  * Feature: Update Upbit subscription methods based on updated docs
  * Bugfix: Ticker not working correctly on Binance Futures
  * Feature: Liquidations callbacks for backends

### 1.5.0 (2020-07-31)
  * Feature: New Exchange - FTX US
  * Feature: Add funding data to rest library
  * Bugfix: DSX updated their API, websocket no longer supported. Removing DSX
  * Feature: Websocket client now uses unbounded message queue
  * Feature: Support for HuobiDM next quarter contracts
  * Bugfix: Fix datetime fields in elasticsearch
  * Feature: BinanceFutures: support ticker, open interest and Liquidation, FTX: support open interest and liquidations, Deribit: liquidations support
  * Bugfix: Fix receipt timestamps in Postgres backend
  * Bugfix: Huobi Swap Init

### 1.4.1 (2020-05-22)
  * Feature: Support for disabling timeouts on feeds
  * Bugfix: #224 Ignore newly added trading pairs in Poloniex while running
  * Feature: New exchange, DSX
  * Bugfix: Bybit updated their API, websocket subscription to L2 book data needed to be updated
  * Bugfix: Deribit subscription condensed into a single message to avoid issues with rate limit
  * Bugfix: Funding interval for bitmex not converted to integer
  * Bugfix: HuobiSwap missing from feedhandler
  * Feature: Optional flag on Feed to enable check for crossed books
  * Feature: Blockchain Exchange

### 1.3.1 (2020-03-17)
  * Feature: Add missing update detection to orderbooks in Binance
  * Feature: REST support for FTX
  * Feature: Added new field, receipt timestamp, to all callbacks. This contains the time the message was received by cryptofeed.
  * Feature: Upbit Exchange Support

### 1.3.0 (2020-02-11)
  * Bugfix: Enabling multiple symbols on Bitmex with deltas and max depth configured could cause crashes.
  * Bugfix: Default open interest callback missing
  * Change: Mongo backend stores book data in BSON
  * Feature: Open Interest callbacks added to all backends
  * Change: Instrument removed in favor of open interest
  * Bugfix: Huobi feedhandlers not properly setting forced indicator for book updates, breaking deltas
  * Bugfix: Some Kraken futures funding fields not always populated
  * Feature: Open interest updates for Kraken futures
  * Feature: Open interest updates for Deribit
  * Bugfix: FTX ticker can have Nones for bid/ask
  * Feature: InfluxDB 2.0 support
  * Bugfix: Deribit funding only available on perpetuals
  * Feature: Enable deltas (with out max depth) on exchanges that do not support them

### 1.2.0 (2020-01-18)
  * Feature: New exchange: Binance Futures
  * Feature: New Exchange: Binance Jersey
  * Feature: Funding data on Kraken Futures
  * Feature: User defined pair separator (default still -)
  * Feature: Postgres backend
  * Feature: Deribit Funding
  * Bugfix: Deribit subscriptions using config subscribed to symbols incorrectly
  * Bugfix: Some RabbitMQ messages were missing symbol and exchange data
  * Feature: Open interest data for OKEX swaps

### 1.1.0 (2019-11-14)
  * Feature: User enabled logging of exchange messages on error
  * Refactor: Overhaul of backends - new base classes and simplified code
  * Bugfix: Handle i messages from poloniex more correctly
  * Bugfix: Report bittrex errors correctly
  * Feature: New exchange: Bitcoin.com
  * Feature: New exchange: BinanceUS
  * Feature: New exchange: Bitmax
  * Feature: Ability to store raw messages from exchanges

### 1.0.1 (2019-09-30)
  * Feature: Backfill Bitmex historical trade data from S3 Bucket
  * Feature: RabbitMQ backend
  * Feature: Custom Depth and deltas for all L2 book updates
  * Feature: Support new 100ms book diff channel on Binance
  * Feature: Bittrex exchange support
  * Feature: Ticker support in Redis and Kafka Backends
  * Feature: Ticker callbacks require/contain timestamp
  * Feature: Renko Aggregation
  * Bugfix: Max Depth without deltas should only send updates when book changes
  * Bugfix: Update count and previous book now associated with pair

### 1.0.0 (2019-08-18)
  * Bugfix #113: Fix remaining exchanges who are not reporting timestamps correctly
  * Feature: Generated timestamps now based on message receipt by feedhandler
  * Feature: Multi-callback support
  * Feature: Rework ZMQ using pub/sub with topics
  * Feature: FTX Exchange
  * Feature: Gemini subscriptions now work like all other exchanges
  * Feature: Use unique id for each feed (as opposed to feed id/name)
  * Bugfix: fix Poloniex historical trade timestamps
  * Bugfix: Bitmex L2 channel incorrectly classified
  * Feature: Kraken Futures
  * Feature: Redis backend supports UDS
  * Feature: Binance full book (L2) with deltas
  * Feature: Allow user to start event loop themselves (potentially scheduling other tasks before/after).

### 0.25.0 (2019-07-06)
  * Feature: Rest Endpoints for Historical Deribit data
  * Feature: Specify numeric datatype for InfluxDB
  * Bugfix: Greatly improve performance of book writes for InfluxDB
  * Feature: Bybit exchange support
  * Bugfix: Deribit now returning floats in decimal.Decimal
  * Feature: Elastic Search backend

### 0.24.0 (2019-06-19)
  * Bugfix: Book Delta Conversion issue in backends
  * Bugfix: Tweak BitMEX rest API to handle more errors more gracefully
  * Feature: Deribit Exchange support
  * Feature: Instrument channel
  * Bugfix: support Kraken websocket API changes
  * Bugfix: correct USDT symbol mappings for Bitfinex
  * Bugfix: Fixed mongo book backend
  * Feature: Book delta support for mongo, sockets, ZMQ

### 0.23.0 (2019-06-03)
  * Feature: Book delta support for InfluxDB
  * Feature: Swaps on OkEX

### 0.22.2 (2019-05-23)
  * Bugfix: Fix tagging issue in InfluxDB
  * Bugfix: Fix book updates in InfluxDB
  * Feature: Book delta support in Redis backends
  * Feature: Book delta support in Kafka backend

### 0.22.1 (2019-05-19)
  * Feature: Cleanup callback code
  * Feature: Poloniex subscription now behaves like other exchanges
  * Feature: Kafka Backend

### 0.22.0 (2019-05-04)
  * Bugfix: Timestamp normalization for backends were losing subsecond fidelity
  * Feature: All exchanges report timestamps in floating point unix time
  * Bugfix: Implement change in OkEx's trading pair endpoint for pair generation

### 0.21.1 (2019-04-28)
  * Feature: Config support for Coinbene, Binance, EXX, BitMEX, Bitfinex, Bitstamp, HitBTC
  * Feature: Complete clean up of public REST endpoints
  * Feature: Improved book delta example
  * Feature: Bitstamp Websocket V2 - L3 books now supported
  * Bugfix: Incorrect book building in Kraken

### 0.21.0 (2019-04-07)
  * Bugfix: Coinbase L3 Book would get in cycle of reconnecting due to missing sequence numbers
  * Feature: Kraken L2 Book Deltas
  * Feature: Book deltas streamlined and retain ordering
  * Feature: OKCoin exchange support
  * Feature: OKEx exchange support
  * Feature: Coinbene exchange support
  * Feature: Support Huobi Global and Huobi USA

### 0.20.2 (2019-03-19)
  * Bugfix: Kraken REST API using wrong symbol for trades
  * Feature: Complete work on standardizing Bitfinex rest API
  * Bugfix: Allow index symbols on Bitmex

### 0.20.1 (2019-02-16)
  * Feature: Trades sides are now labeled as Buy / Sell instead of Bid / Ask.
  * Feature: Support for the Huobi exchange
  * Bugfix: Change how exchange pairs are mapped for REST module - only map exchanges that are used
  * Bugfix #67: Ensure all trades report the taker's side

### 0.20.0 (2019-02-04)
  * Feature #57: Write updates directly to MongoDB via new backend support
  * Feature #56: Experimental support for fine grained configuration per exchange
  * Feature #58: Support Kraken websocket API
  * Feature: Only generate trading pair conversions for configured exchanges
  * Feature: Historical trade data on REST API for Kraken

### 0.19.2 (2019-01-21)
  * Feature #55: OHLCV aggregation method in backends plus support for user defined aggregators
  * Feature: EXX exchange support

### 0.19.1 (2019-01-11)
  * Bugfix: Poloniex logging had bug that prevented reconnect on missing sequence number

### 0.19.0 (2019-01-10)
  * Feature #50: Support multiple streams per websocket connection on Binance
  * Bugfix #51: Fix pairs on streams in Binance

### 0.18.0 (2018-12-15)
  * Feature: InfluxDB support via backend
  * Feature: Aggregation backend wrappers
  * Bugfix: BookDelta callback no longer needs to be an instance of BookUpdateCallback
  * Bugfix: REST module was creating duplicate log handlers
  * Bugfix: Bitfinex REST now properly handles cases when there are more than 1000 updates for a single tick

### 0.17.4 (2018-11-17)
  * README change for long description rendering issue

### 0.17.3 (2018-11-17)
  * Feature #41: Rework trading pairs to generate them dynamically (as opposed to hard coded)
  * Feature: When book depth configured Redis, ZMQ and UDP backends only report book changes when changed occurred in
             depth window
  * Feature: TCP socket backend support
  * Feature: UDS backend support

### 0.17.2 (2018-11-03)
  * Bugfix #45: Bitstamp prices and sizes in L2 book are string, not decimal.Decimal
  * Feature: Binance support

### 0.17.1 (2018-10-19)
  * Bugfix #43: Coinbase L2 book used "0" rather than 0 for comparisons against decimal.Decimal
  * Feature: REST feed market data supported via normal subscription methods
  * Feature: Kraken support
  * Bugfix: Bitfinex book timestamps match expected Bitfinex timestamps (in ms)

### 0.17.0 (2018-10-13)
  * Feature: Timestamps for orderbooks and book deltas
  * Feature #40: NBBO now uses best bid/ask from L2 books
  * Feature #28: GDAX now renamed Coinbase and uses Coinbase endpoints
  * Feature: ZeroMQ backend. Write updates directly to ZMQ connection
  * Feature: UDP Socket backend. Write updates directly to UDP socket

### 0.16.0 (2018-10-4)
  * Feature: L2 books are now all price aggregated amounts, L3 books are price aggregated orders
  * Book deltas supported on all feeds
  * Bugfix: Fix NBBO feed

### 0.15.0 (2018-09-29)
  * Feature: GDAX/Coinbase rest support - trades, order status, etc
  * Feature: Arctic backend, supports writing to arctic directly on trade/funding updates
  * Bugfix: #36 Update poloniex to use new trading pairs and handle sequence numbers
  * Bugfix: Improve Bitfinex orderbooks and handle sequence numbers
  * Bugfix: GDAX and Bitmex orderbook and logging improvements

### 0.14.1 (2018-09-14)
  * Added some docstrings
  * Feature: Add exchanges by name to feedhandler. Easier to instantiate a feedhandler from config
  * Logging improvements
  * Bugfix: non-gathered futures were suppressing exceptions when multiple feeds are configured. Changed to tasks
  * Redis backend uses a connection pool

### 0.14.0 (2018-09-04)
  * Feature: support for writing order books directly to Redis
  * Feature: ability to specify book depth for Redis updates

### 0.13.3 (2018-08-31)
  * Feature: normalize Bitfinex funding symbols

### 0.13.2 (2018-08-31)
  * Bugfix: fix symbol in Bitfinex rest

### 0.13.1 (2018-08-31)
  * Feature: access rest endpoints via getitem / []
  * Bugfix: #31 - funding channel broke Gemini
  * Feature: Book deltas for GDAX
  * Bugfix: Fix intervals on Bitmex (rest)

### 0.13.0 (2018-08-22)
  * Feature: Funding data from Bitmex on ws
  * Feature: Funding historical data via rest
  * Bugfix: Python 3.7 compatibility
  * Feature: Rest trade APIs are now generators
  * Feature: funding data on Bitfinex - ws and rest

### 0.12.0 (2018-08-20)
  * Bugfix: Handle 429s in Bitmex (REST)
  * Feature: Redis backend for trades to write updates directly to Redis
  * Bugfix: issue #27 - Bitmex trades missing timestamps

### 0.11.1 (2018-08-18)
  * Bitfinex and Bitmex historical trade data via REST
  * Bugfix: interval incorrect for rest time ranges
  * Bugfix: lowercase attrs in Rest interface

### 0.11.0 (2018-08-05)
  * Feature: Support for delta updates for order books
  * REST API work started

### 0.10.2
  * Bugfix: Clear data structures on reconnect in bitmex
  * Feature: Support reconnecting on more connection errors
  * Feature: Timestamp support on trade feeds
  * Feature: Connection watcher will terminate and re-open idle connections

### 0.10.1 (2018-5-11)
  * Feature: Reconnect when a connection is lost
  * Bugfix #22: Check for additional connection failures
  * Feature #4: Trade ID support
  * Feature: Account for new Gemini message type

### 0.10.0 (2018-03-18)
  * Feature: Bitmex

### 0.9.2 (2018-03-13)
  * Bugfix #10: Change from float to decimal.Decimal in GDAX
  * Feature #5: use sorted dictionaries for order books
  * Feature #17: logging support
  * Bugfix: Gemini order books now work
  * Bugfix: All json floats parsed to Decimal
  * Bugfix: Fix Bitstamp pair parsing
  * Feature: Major clean up of channel, exchange, and trading pair names

### 0.9.1 (2018-01-27)
  * Bugfix #4: produce ticker from trades channel on GDAX
  * Feature: Bitstamp feed

### 0.8.0 (2018-01-07)
  * Feature: HitBTC feed
  * Feature: Poloniex Orderbook support

### 0.6.0 (2018-01-02)
  * Feature: Gemini Feed

### 0.5.0 (2018-01-02)
  * Initial release: GDAX, Poloniex, Bitfinex Support
  * Feature: NBBO support<|MERGE_RESOLUTION|>--- conflicted
+++ resolved
@@ -1,12 +1,9 @@
 ## Changelog
 
 ### 2.2.0
-<<<<<<< HEAD
-* Feature: New exchange: Bit.com
-* Feature: Rework how exchanges that have multiple websocket endpoints are managed and configured.
-=======
+ * Feature: New exchange: Bit.com
+ * Feature: Rework how exchanges that have multiple websocket endpoints are managed and configured.
  * Bugfix: Use UTC for dateimte conversions in REST api
->>>>>>> 01ed0e93
 
 ### 2.1.2 (2021-12-23)
  * Feature: Tweak Postgres backend to not store duplicated data for orderbooks.
