'''
Copyright (C) 2017-2019  Bryant Moscon - bmoscon@gmail.com

Please see the LICENSE file for the terms and conditions
associated with this software.
'''
import json
import logging
from decimal import Decimal
import time

from sortedcontainers import SortedDict as sd

from cryptofeed.feed import Feed
from cryptofeed.defines import TICKER, TRADES, BUY, SELL, BID, ASK, L2_BOOK, BINANCE
from cryptofeed.standards import pair_exchange_to_std


LOG = logging.getLogger('feedhandler')


class Binance(Feed):
    id = BINANCE

    def __init__(self, pairs=None, channels=None, callbacks=None, **kwargs):
<<<<<<< HEAD
        super().__init__(None, pairs, channels, callbacks, **kwargs)
=======
        super().__init__(None, pairs=pairs, channels=channels, callbacks=callbacks, **kwargs)
>>>>>>> 80a16735
        self.address = self.__address()
        self.__reset()

    def __address(self):
        address = "wss://stream.binance.com:9443/stream?streams="
        for chan in self.channels:
            for pair in self.pairs:
                pair = pair.lower()
                stream = f"{pair}@{chan}/"
                address += stream
        return address[:-1]

    def __reset(self):
        self.l2_book = {}

    async def _trade(self, msg):
        """
        {
        "e": "trade",     // Event type
        "E": 123456789,   // Event time
        "s": "BNBBTC",    // Symbol
        "t": 12345,       // Trade ID
        "p": "0.001",     // Price
        "q": "100",       // Quantity
        "b": 88,          // Buyer order ID
        "a": 50,          // Seller order ID
        "T": 123456785,   // Trade time
        "m": true,        // Is the buyer the market maker?
        "M": true         // Ignore
        }
        """
        price = Decimal(msg['p'])
        amount = Decimal(msg['q'])
        await self.callbacks[TRADES](feed=self.id,
                                     order_id=msg['t'],
                                     pair=pair_exchange_to_std(msg['s']),
                                     side=SELL if msg['m'] else BUY,
                                     amount=amount,
                                     price=price,
                                     timestamp=msg['E'])

    async def _ticker(self, msg):
        """
        {
        "e": "24hrTicker",  // Event type
        "E": 123456789,     // Event time
        "s": "BNBBTC",      // Symbol
        "p": "0.0015",      // Price change
        "P": "250.00",      // Price change percent
        "w": "0.0018",      // Weighted average price
        "x": "0.0009",      // Previous day's close price
        "c": "0.0025",      // Current day's close price
        "Q": "10",          // Close trade's quantity
        "b": "0.0024",      // Best bid price
        "B": "10",          // Best bid quantity
        "a": "0.0026",      // Best ask price
        "A": "100",         // Best ask quantity
        "o": "0.0010",      // Open price
        "h": "0.0025",      // High price
        "l": "0.0010",      // Low price
        "v": "10000",       // Total traded base asset volume
        "q": "18",          // Total traded quote asset volume
        "O": 0,             // Statistics open time
        "C": 86400000,      // Statistics close time
        "F": 0,             // First trade ID
        "L": 18150,         // Last trade Id
        "n": 18151          // Total number of trades
        }
        """
        pair = pair_exchange_to_std(msg['s'])
        bid = Decimal(msg['b'])
        ask = Decimal(msg['a'])
        await self.callbacks[TICKER](feed=self.id,
                                     pair=pair,
                                     bid=bid,
                                     ask=ask)

    async def _book(self, msg, pair):
        """
        {
        "lastUpdateId": 160,  // Last update ID
        "bids": [             // Bids to be updated
            [
            "0.0024",         // Price level to be updated
            "10",             // Quantity
            []                // Ignore
            ]
        ],
        "asks": [             // Asks to be updated
            [
            "0.0026",         // Price level to be updated
            "100",            // Quantity
            []                // Ignore
            ]
        ]
        }
        """
        self.l2_book = {
            BID: sd({Decimal(bid[0]): Decimal(bid[1]) for bid in msg['bids']}),
            ASK: sd({Decimal(ask[0]): Decimal(ask[1]) for ask in msg['asks']})
        }

        await self.callbacks[L2_BOOK](feed=self.id, pair=pair, book=self.l2_book, timestamp=time.time() * 1000)

    async def message_handler(self, msg):
        msg = json.loads(msg, parse_float=Decimal)

<<<<<<< HEAD
        msg = msg['data']

        if 'e' not in msg:
            await self._book(msg)
=======
        # Combined stream events are wrapped as follows: {"stream":"<streamName>","data":<rawPayload>}
        # streamName is of format <symbol>@<channel>
        pair, event = msg['stream'].split('@')
        msg = msg['data']

        # All symbols for streams are lowercase
        pair = pair_exchange_to_std(pair.upper())

        if event == 'depth20':
            await self._book(msg, pair)
>>>>>>> 80a16735
        elif msg['e'] == 'trade':
            await self._trade(msg)
        elif msg['e'] == '24hrTicker':
            await self._ticker(msg)
        else:
            LOG.warning("%s: Unexpected message received: %s", self.id, msg)

    async def subscribe(self, websocket):
<<<<<<< HEAD
=======
        # Binance does not have a separate subscribe message, the
        # subsription information is included in the
        # connection endpoint
>>>>>>> 80a16735
        pass<|MERGE_RESOLUTION|>--- conflicted
+++ resolved
@@ -23,11 +23,7 @@
     id = BINANCE
 
     def __init__(self, pairs=None, channels=None, callbacks=None, **kwargs):
-<<<<<<< HEAD
-        super().__init__(None, pairs, channels, callbacks, **kwargs)
-=======
         super().__init__(None, pairs=pairs, channels=channels, callbacks=callbacks, **kwargs)
->>>>>>> 80a16735
         self.address = self.__address()
         self.__reset()
 
@@ -135,12 +131,6 @@
     async def message_handler(self, msg):
         msg = json.loads(msg, parse_float=Decimal)
 
-<<<<<<< HEAD
-        msg = msg['data']
-
-        if 'e' not in msg:
-            await self._book(msg)
-=======
         # Combined stream events are wrapped as follows: {"stream":"<streamName>","data":<rawPayload>}
         # streamName is of format <symbol>@<channel>
         pair, event = msg['stream'].split('@')
@@ -151,7 +141,6 @@
 
         if event == 'depth20':
             await self._book(msg, pair)
->>>>>>> 80a16735
         elif msg['e'] == 'trade':
             await self._trade(msg)
         elif msg['e'] == '24hrTicker':
@@ -160,10 +149,7 @@
             LOG.warning("%s: Unexpected message received: %s", self.id, msg)
 
     async def subscribe(self, websocket):
-<<<<<<< HEAD
-=======
         # Binance does not have a separate subscribe message, the
         # subsription information is included in the
         # connection endpoint
->>>>>>> 80a16735
         pass